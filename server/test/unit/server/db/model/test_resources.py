# -*- coding: utf-8 -*-
#
# Copyright © 2013 Red Hat, Inc.
#
# This software is licensed to you under the GNU General Public
# License as published by the Free Software Foundation; either version
# 2 of the License (GPLv2) or (at your option) any later version.
# There is NO WARRANTY for this software, express or implied,
# including the implied warranties of MERCHANTABILITY,
# NON-INFRINGEMENT, or FITNESS FOR A PARTICULAR PURPOSE. You should
# have received a copy of GPLv2 along with this software; if not, see
# http://www.gnu.org/licenses/old-licenses/gpl-2.0.txt.
"""
This module contains tests for the pulp.server.db.model.resources module.
"""
from datetime import datetime
import mock

from ....base import ResourceReservationTests
from pulp.server.db.model import base, resources


class TestAvailableQueue(ResourceReservationTests):
    """
    Test the AvailableQueue class.
    """
    @mock.patch('pulp.server.db.model.resources.Model.__init__',
                side_effect=resources.Model.__init__, autospec=True)
    def test___init__(self, super_init):
        """
        Test the __init__() method.
        """
        now = datetime.utcnow()

        aq = resources.AvailableQueue('some_name', 7, now)

        # The superclass __init__ should have been called
        super_init.assert_called_once_with(aq)
        # Make sure the attributes are correct
        self.assertEqual(aq.name, 'some_name')
        self.assertEqual(aq.num_reservations, 7)
        self.assertEqual(aq.missing_since, now)
        self.assertEqual('_id' in aq, False)
        self.assertEqual('id' in aq, False)

    @mock.patch('pulp.server.db.model.resources.Model.__init__',
                side_effect=resources.Model.__init__, autospec=True)
    def test___init___defaults(self, super_init):
        """
        Test __init__() with default values.
        """
        aq = resources.AvailableQueue('some_name')

        # The superclass __init__ should have been called
        super_init.assert_called_once_with(aq)
        # Make sure the attributes are correct
        self.assertEqual(aq.name, 'some_name')
        # num_reservations should default to False
        self.assertEqual(aq.num_reservations, 0)
        # missing_since defaults to None (meaning that it is not missing)
        self.assertEqual(aq.missing_since, None)
        self.assertEqual('_id' in aq, False)
        self.assertEqual('id' in aq, False)

    def test_decrement_num_reservations_doesnt_exist(self):
        """
        decrement_num_reservations() should raise a DoesNotExist when asked to decrement an
        AvailableQueue that does not exist in the database.
        """
        aq = resources.AvailableQueue('does-not-exist')

        self.assertRaises(base.DoesNotExist, aq.decrement_num_reservations)

    def test_decrement_num_reservations_from_one(self):
        """
        Test decrement_num_reservations() when num_reservations is 1. It should decrement to 0.
        """
        aq = resources.AvailableQueue('a_queue', 1)
        aq.save()

        aq.decrement_num_reservations()

        # The instance should have been updated
        self.assertEqual(aq.num_reservations, 0)
        # The database should have also been updated
        aqc = resources.AvailableQueue.get_collection()
        self.assertEqual(aqc.count(), 1)
        self.assertEqual(aqc.find_one({'_id': 'a_queue'})['num_reservations'], 0)

    def test_decrement_num_reservations_from_zero(self):
        """
        Test decrement_num_reservations() when num_reservations is 0. It should remain at 0.
        """
        aq = resources.AvailableQueue('a_queue', 0)
        aq.save()

        aq.decrement_num_reservations()

        # The instance should not have been changed
        self.assertEqual(aq.num_reservations, 0)
        # The database should also not have been changed
        aqc = resources.AvailableQueue.get_collection()
        self.assertEqual(aqc.count(), 1)
        self.assertEqual(aqc.find_one({'_id': 'a_queue'})['num_reservations'], 0)

    def test_decrement_num_reservations_updates_attributes(self):
        """
        Test decrement_num_reservations() when num_reservations is 1, while simulating another
        process setting it to 5. It should decrement to 4, and it should update the attributes on
        the instance.
        """
        aq = resources.AvailableQueue('a_queue', 1)
        aq.save()
        # Now let's simulate another process setting the num_reservations and missing_since
        # attributes to other values
        aqc = resources.AvailableQueue.get_collection()
        missing_since = datetime(2013, 12, 16)
        aqc.update({'_id': 'a_queue'}, {'num_reservations': 5, 'missing_since': missing_since})

        aq.decrement_num_reservations()

        # The instance should have been updated
        self.assertEqual(aq.num_reservations, 4)
        self.assertEqual(aq.missing_since, missing_since)
        # The database should have also been updated
        self.assertEqual(aqc.count(), 1)
        aq_bson = aqc.find_one({'_id': 'a_queue'})
        self.assertEqual(aq_bson['num_reservations'], 4)
        self.assertEqual(aq_bson['missing_since'], missing_since)

    def test_delete(self):
        """
        Test delete().
        """
        aq = resources.AvailableQueue('wont_exist_for_long')
        aq.save()
        aqc = resources.AvailableQueue.get_collection()
        self.assertEqual(aqc.find({'_id': 'wont_exist_for_long'}).count(), 1)

        aq.delete()

        self.assertEqual(aqc.count(), 0)

<<<<<<< HEAD
    def test_delete_with_reserved_resources(self):
        """
        Test delete() for a queue with a ReservedResource referencing it.
        """
        aq = resources.AvailableQueue('queue_with_a_reserved_resource')
        aq.save()
        aqc = resources.AvailableQueue.get_collection()
        self.assertEqual(aqc.find({'_id': 'queue_with_a_reserved_resource'}).count(), 1)

        # Create 3 resources, 2 referencing the queue to be deleted and the other with no queue references
        rr1 = resources.ReservedResource('reserved_resource1', assigned_queue='queue_with_a_reserved_resource',
                                        num_reservations=1)
        rr2 = resources.ReservedResource('reserved_resource2', assigned_queue='queue_with_a_reserved_resource',
                                        num_reservations=1)
        rr = resources.ReservedResource('reserved_resource_no_queue', num_reservations=0)
        rr1.save()
        rr2.save()
        rr.save()
        rrc = resources.ReservedResource.get_collection()
        self.assertEqual(rrc.count(), 3)
        self.assertEqual(rrc.find({'assigned_queue':'queue_with_a_reserved_resource'}).count(), 2)

        aq.delete()

        # Make sure that only the resource with reference to the deleted queue is deleted
        self.assertEqual(aqc.count(), 0)
        self.assertEqual(rrc.count(), 1)
        self.assertFalse(rrc.find_one({'_id':'reserved_resource_no_queue', 'num_reservations':0}) is None)
=======
    def test_from_bson(self):
        """
        Test from_bson().
        """
        missing_since = datetime(2013, 12, 16)
        aq = resources.AvailableQueue('a_queue', 13, missing_since)
        aq.save()
        aqc = resources.AvailableQueue.get_collection()
        aq_bson = aqc.find_one({'_id': 'a_queue'})

        # Replace the aq reference with a newly instantiated AvailableQueue from our bson
        aq = resources.AvailableQueue.from_bson(aq_bson)

        self.assertEqual(aq.name, 'a_queue')
        self.assertEqual(aq.num_reservations, 13)
        self.assertEqual(aq.missing_since, missing_since)
>>>>>>> 3ef52ca7

    def test_increment_num_reservations(self):
        """
        Test increment_num_reservations().
        """
        aq = resources.AvailableQueue('some_queue', 7)
        aq.save()

        aq.increment_num_reservations()

        # The instance and the DB record should both have num_reservations of 8 now
        self.assertEqual(aq.num_reservations, 8)
        aqc = resources.AvailableQueue.get_collection()
        self.assertEqual(aqc.find_one({'_id': 'some_queue'})['num_reservations'], 8)

    def test_increment_num_reservations_doesnt_exist(self):
        """
        increment_num_reservations() should raise a DoesNotExist when asked to increment an
        AvailableQueue that does not exist in the database.
        """
        aq = resources.AvailableQueue('does-not-exist')

        self.assertRaises(base.DoesNotExist, aq.increment_num_reservations)

    def test_increment_num_reservations_updates_attributes(self):
        """
        Test increment_num_reservations() when num_reservations is 1, while simulating another
        process setting it to 5. It should increment to 6, and it should update the attributes on
        the instance.
        """
        aq = resources.AvailableQueue('a_queue', 1)
        aq.save()
        # Now let's simulate another process setting the num_reservations and missing_since
        # attributes to other values
        aqc = resources.AvailableQueue.get_collection()
        missing_since = datetime(2013, 12, 16)
        aqc.update({'_id': 'a_queue'}, {'num_reservations': 5, 'missing_since': missing_since})

        aq.increment_num_reservations()

        # The instance should have been updated
        self.assertEqual(aq.num_reservations, 6)
        self.assertEqual(aq.missing_since, missing_since)
        # The database should have also been updated
        self.assertEqual(aqc.count(), 1)
        aq_bson = aqc.find_one({'_id': 'a_queue'})
        self.assertEqual(aq_bson['num_reservations'], 6)
        self.assertEqual(aq_bson['missing_since'], missing_since)

    def test_save(self):
        """
        Test the save() method.
        """
        missing_since = datetime(2013, 12, 16)

        aq = resources.AvailableQueue('a_queue', 13, missing_since)

        aq.save()

        # Make sure the DB has the correct data
        aqc = resources.AvailableQueue.get_collection()
        self.assertEqual(aqc.count(), 1)
        saved_queue = aqc.find_one({'_id': 'a_queue'})
        self.assertEqual(saved_queue['num_reservations'], 13)
        self.assertEqual(saved_queue['missing_since'], missing_since)


class TestReservedResource(ResourceReservationTests):
    """
    Test the ReservedResource class.
    """
    @mock.patch('pulp.server.db.model.resources.Model.__init__',
                side_effect=resources.Model.__init__, autospec=True)
    def test___init__(self, super_init):
        """
        Test the __init__() method.
        """
        rr = resources.ReservedResource('some_resource', 'some_queue', 7)

        # The superclass __init__ should have been called
        super_init.assert_called_once_with(rr)
        # Make sure the attributes are correct
        self.assertEqual(rr.name, 'some_resource')
        self.assertEqual(rr.assigned_queue, 'some_queue')
        self.assertEqual(rr.num_reservations, 7)
        self.assertEqual('_id' in rr, False)
        self.assertEqual('id' in rr, False)

    @mock.patch('pulp.server.db.model.resources.Model.__init__',
                side_effect=resources.Model.__init__, autospec=True)
    def test___init___defaults(self, super_init):
        """
        Test __init__() with default values.
        """
        rr = resources.ReservedResource('some_resource')

        # The superclass __init__ should have been called
        super_init.assert_called_once_with(rr)
        # Make sure the attributes are correct
        self.assertEqual(rr.name, 'some_resource')
        # assigned_queue defaults to None
        self.assertEqual(rr.assigned_queue, None)
        # num_reservations should default to False
        self.assertEqual(rr.num_reservations, 1)
        self.assertEqual('_id' in rr, False)
        self.assertEqual('id' in rr, False)

    def test_decrement_num_reservations_doesnt_exist(self):
        """
        decrement_num_reservations() should raise a DoesNotExist when asked to decrement an
        ReservedResource that does not exist in the database.
        """
        rr = resources.ReservedResource('does-not-exist')

        self.assertRaises(base.DoesNotExist, rr.decrement_num_reservations)

    def test_decrement_num_reservations_from_one(self):
        """
        Test decrement_num_reservations() when num_reservations is 1. It should decrement to 0, and
        it should get deleted from the database.
        """
        rr = resources.ReservedResource('a_resource', 'some_queue', 1)
        rr.save()

        rr.decrement_num_reservations()

        # The instance should have been updated
        self.assertEqual(rr.num_reservations, 0)
        self.assertEqual(rr.assigned_queue, 'some_queue')
        # The database should have also been deleted
        rrc = resources.ReservedResource.get_collection()
        self.assertEqual(rrc.count(), 0)

    def test_decrement_num_reservations_from_zero(self):
        """
        Test decrement_num_reservations() when num_reservations is 0. It should remain at 0, and get
        deleted.
        """
        rr = resources.ReservedResource('a_resource', 'some_queue', 0)
        rr.save()

        rr.decrement_num_reservations()

        # The instance should not have been changed
        self.assertEqual(rr.num_reservations, 0)
        self.assertEqual(rr.assigned_queue, 'some_queue')
        # The database should also not have been changed
        rrc = resources.ReservedResource.get_collection()
        self.assertEqual(rrc.count(), 0)

    def test_delete(self):
        """
        Test delete().
        """
        rr = resources.ReservedResource('wont_exist_for_long', num_reservations=0)
        rr.save()
        rrc = resources.ReservedResource.get_collection()
        self.assertEqual(rrc.find({'_id': 'wont_exist_for_long'}).count(), 1)

        rr.delete()

        self.assertEqual(rrc.count(), 0)

    def test_delete_still_reserved(self):
        """
        Test delete() with a ReservedResource that is still reserved. Nothing should happen.
        """
        rr = resources.ReservedResource('wont_exist_for_long', num_reservations=1)
        rr.save()

        rr.delete()

        # The record should not have been deleted.
        rrc = resources.ReservedResource.get_collection()
        self.assertEqual(rrc.count(), 1)
        self.assertEqual(rrc.find({'_id': 'wont_exist_for_long'}).count(), 1)

    def test_increment_num_reservations(self):
        """
        Test increment_num_reservations().
        """
        rr = resources.ReservedResource('some_resource', 'some_queue', 7)
        rr.save()

        rr.increment_num_reservations()

        # The instance and the DB record should both have num_reservations of 8 now
        self.assertEqual(rr.num_reservations, 8)
        self.assertEqual(rr.assigned_queue, 'some_queue')
        rrc = resources.ReservedResource.get_collection()
        self.assertEqual(rrc.find_one({'_id': 'some_resource'})['num_reservations'], 8)

    def test_increment_num_reservations_doesnt_exist(self):
        """
        increment_num_reservations() should raise a DoesNotExist when asked to increment an
        ReservedResource that does not exist in the database.
        """
        rr = resources.ReservedResource('does-not-exist')

        self.assertRaises(base.DoesNotExist, rr.increment_num_reservations)

    def test_save(self):
        """
        Test the save() method.
        """
        rr = resources.ReservedResource('a_resource', 'a_queue', 13)

        rr.save()

        # Make sure the DB has the correct data
        rrc = resources.ReservedResource.get_collection()
        self.assertEqual(rrc.count(), 1)
        self.assertEqual(rrc.find_one({'_id': 'a_resource'})['num_reservations'], 13)
        self.assertEqual(rrc.find_one({'_id': 'a_resource'})['assigned_queue'], 'a_queue')<|MERGE_RESOLUTION|>--- conflicted
+++ resolved
@@ -141,7 +141,6 @@
 
         self.assertEqual(aqc.count(), 0)
 
-<<<<<<< HEAD
     def test_delete_with_reserved_resources(self):
         """
         Test delete() for a queue with a ReservedResource referencing it.
@@ -170,7 +169,7 @@
         self.assertEqual(aqc.count(), 0)
         self.assertEqual(rrc.count(), 1)
         self.assertFalse(rrc.find_one({'_id':'reserved_resource_no_queue', 'num_reservations':0}) is None)
-=======
+
     def test_from_bson(self):
         """
         Test from_bson().
@@ -187,7 +186,6 @@
         self.assertEqual(aq.name, 'a_queue')
         self.assertEqual(aq.num_reservations, 13)
         self.assertEqual(aq.missing_since, missing_since)
->>>>>>> 3ef52ca7
 
     def test_increment_num_reservations(self):
         """
