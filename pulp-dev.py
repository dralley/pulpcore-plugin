--- conflicted
+++ resolved
@@ -69,11 +69,8 @@
     '/usr/lib/pulp/plugins/importers',
     '/usr/lib/pulp/plugins/profilers',
     '/usr/lib/pulp/plugins/types',
-<<<<<<< HEAD
     '/var/lib/pulp/celery',
-=======
     '/var/lib/pulp/published',
->>>>>>> 4a6f5b08
     '/var/lib/pulp/uploads',
     '/var/log/pulp',
     '/var/www/.python-eggs', # needed for older versions of mod_wsgi
