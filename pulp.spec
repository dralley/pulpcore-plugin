%{!?python_sitelib: %global python_sitelib %(%{__python} -c "from distutils.sysconfig import get_python_lib; print(get_python_lib())")}
%{!?python_sitearch: %global python_sitearch %(%{__python} -c "from distutils.sysconfig import get_python_lib; print(get_python_lib(1))")}

%if 0%{?rhel} == 5
%define pulp_admin 0
%define pulp_client_oauth 0
%define pulp_server 0
%else
%define pulp_admin 1
%define pulp_client_oauth 1
%define pulp_server 1
%endif

%if %{pulp_server}
#SELinux
%define selinux_variants mls strict targeted
%define selinux_policyver %(sed -e 's,.*selinux-policy-\\([^/]*\\)/.*,\\1,' /usr/share/selinux/devel/policyhelp 2> /dev/null)
%define moduletype apps
%endif

# Determine whether we should target Upstart or systemd for this build
%if 0%{?rhel} >= 7 || 0%{?fedora} >= 15
%define pulp_systemd 1
%else
%define pulp_systemd 0
%endif

# ---- Pulp Platform -----------------------------------------------------------

Name: pulp
<<<<<<< HEAD
Version: 2.5.2
Release: 0.0.beta%{?dist}
=======
Version: 2.4.4
Release: 0.3.beta%{?dist}
>>>>>>> 258c7940
Summary: An application for managing software content
Group: Development/Languages
License: GPLv2
URL: https://fedorahosted.org/pulp/
Source0: https://github.com/%{name}/%{name}/archive/%{name}-%{version}.tar.gz
BuildRoot: %{_tmppath}/%{name}-%{version}-%{release}-root-%(%{__id_u} -n)
BuildArch: noarch
BuildRequires: python2-devel
BuildRequires: python-setuptools
BuildRequires: rpm-python

%description
Pulp provides replication, access, and accounting for software repositories.

%prep
%setup -q

%build
for directory in agent bindings client_consumer client_lib common
do
    pushd $directory
    %{__python} setup.py build
    popd
done

# pulp-admin build block
%if %{pulp_admin}
pushd client_admin
%{__python} setup.py build
popd
%endif # End pulp-admin build block

%if %{pulp_server}
pushd server
%{__python} setup.py build
popd

# SELinux Configuration
cd server/selinux/server
%if 0%{?rhel} >= 6
    distver=rhel%{rhel}
%endif
%if 0%{?fedora} >= 18
    distver=fedora%{fedora}
%endif
sed -i "s/policy_module(pulp-server, [0-9]*.[0-9]*.[0-9]*)/policy_module(pulp-server, %{version})/" pulp-server.te
sed -i "s/policy_module(pulp-celery, [0-9]*.[0-9]*.[0-9]*)/policy_module(pulp-celery, %{version})/" pulp-celery.te
./build.sh ${distver}
cd -
%endif

%install
rm -rf %{buildroot}
for directory in agent bindings client_consumer client_lib common
do
    pushd $directory
    %{__python} setup.py install -O1 --skip-build --root %{buildroot}
    popd
done

# Directories
mkdir -p %{buildroot}/%{_sysconfdir}/%{name}/
mkdir -p %{buildroot}/%{_sysconfdir}/%{name}/agent
mkdir -p %{buildroot}/%{_sysconfdir}/%{name}/agent/conf.d
mkdir -p %{buildroot}/%{_sysconfdir}/%{name}/consumer
mkdir -p %{buildroot}/%{_sysconfdir}/%{name}/consumer/conf.d
mkdir -p %{buildroot}/%{_sysconfdir}/gofer/plugins
mkdir -p %{buildroot}/%{_sysconfdir}/pki/%{name}
mkdir -p %{buildroot}/%{_sysconfdir}/pki/%{name}/consumer
mkdir -p %{buildroot}/%{_sysconfdir}/pki/%{name}/consumer/server
mkdir -p %{buildroot}/%{_sysconfdir}/rc.d/init.d
mkdir -p %{buildroot}/%{_usr}/lib/%{name}/
mkdir -p %{buildroot}/%{_usr}/lib/%{name}/consumer
mkdir -p %{buildroot}/%{_usr}/lib/%{name}/consumer/extensions
mkdir -p %{buildroot}/%{_usr}/lib/%{name}/agent
mkdir -p %{buildroot}/%{_usr}/lib/%{name}/agent/handlers
mkdir -p %{buildroot}/%{_var}/log/%{name}/
mkdir -p %{buildroot}/%{_libdir}/gofer/plugins
mkdir -p %{buildroot}/%{_bindir}

# pulp-admin installation
%if %{pulp_admin}
pushd client_admin
%{__python} setup.py install -O1 --skip-build --root %{buildroot}
popd

mkdir -p %{buildroot}/%{_sysconfdir}/%{name}/admin
mkdir -p %{buildroot}/%{_sysconfdir}/%{name}/admin/conf.d
mkdir -p %{buildroot}/%{_sysconfdir}/bash_completion.d
mkdir -p %{buildroot}/%{_usr}/lib/%{name}/admin
mkdir -p %{buildroot}/%{_usr}/lib/%{name}/admin/extensions

cp -R client_admin/etc/pulp/admin/admin.conf %{buildroot}/%{_sysconfdir}/%{name}/admin/
cp client_admin/etc/bash_completion.d/pulp-admin %{buildroot}/%{_sysconfdir}/bash_completion.d/
%endif # End pulp_admin installation block

# Server installation
%if %{pulp_server}
pushd server
%{__python} setup.py install -O1 --skip-build --root %{buildroot}
popd

# These directories are specific to the server
mkdir -p %{buildroot}/srv
mkdir -p %{buildroot}/%{_sysconfdir}/%{name}/content/sources/conf.d
mkdir -p %{buildroot}/%{_sysconfdir}/%{name}/server
mkdir -p %{buildroot}/%{_sysconfdir}/%{name}/server/plugins.conf.d
mkdir -p %{buildroot}/%{_sysconfdir}/%{name}/vhosts80
mkdir -p %{buildroot}/%{_sysconfdir}/default/
mkdir -p %{buildroot}/%{_sysconfdir}/httpd/conf.d/
mkdir -p %{buildroot}/%{_usr}/lib/%{name}/plugins
mkdir -p %{buildroot}/%{_usr}/lib/%{name}/plugins/types
mkdir -p %{buildroot}/%{_var}/lib/%{name}/celery
mkdir -p %{buildroot}/%{_var}/lib/%{name}/uploads
mkdir -p %{buildroot}/%{_var}/lib/%{name}/published
mkdir -p %{buildroot}/%{_var}/lib/%{name}/static
mkdir -p %{buildroot}/%{_var}/www

# Configuration
cp -R server/etc/pulp/* %{buildroot}/%{_sysconfdir}/%{name}

# Apache Configuration
%if 0%{?fedora} >= 18 || 0%{?rhel} >= 7
cp server/etc/httpd/conf.d/pulp_apache_24.conf %{buildroot}/%{_sysconfdir}/httpd/conf.d/pulp.conf
%else
cp server/etc/httpd/conf.d/pulp_apache_22.conf %{buildroot}/%{_sysconfdir}/httpd/conf.d/pulp.conf
%endif

# Server init scripts/unit files and environment files
%if %{pulp_systemd} == 0
cp server/etc/default/upstart_pulp_celerybeat %{buildroot}/%{_sysconfdir}/default/pulp_celerybeat
cp server/etc/default/upstart_pulp_resource_manager %{buildroot}/%{_sysconfdir}/default/pulp_resource_manager
cp server/etc/default/upstart_pulp_workers %{buildroot}/%{_sysconfdir}/default/pulp_workers
cp -d server/etc/rc.d/init.d/* %{buildroot}/%{_initddir}/
# We don't want to install pulp-manage-workers in upstart systems
rm -rf %{buildroot}/%{_libexecdir}
%else
cp server/etc/default/systemd_pulp_celerybeat %{buildroot}/%{_sysconfdir}/default/pulp_celerybeat
cp server/etc/default/systemd_pulp_resource_manager %{buildroot}/%{_sysconfdir}/default/pulp_resource_manager
cp server/etc/default/systemd_pulp_workers %{buildroot}/%{_sysconfdir}/default/pulp_workers
mkdir -p %{buildroot}/%{_usr}/lib/systemd/system/
cp server/usr/lib/systemd/system/* %{buildroot}/%{_usr}/lib/systemd/system/
%endif

# Pulp Web Services
cp -R server/srv %{buildroot}

# Web Content
ln -s %{_var}/lib/pulp/published %{buildroot}/%{_var}/www/pub

# Tools
cp server/bin/* %{buildroot}/%{_bindir}

# Ghost
touch %{buildroot}/%{_sysconfdir}/pki/%{name}/ca.key
touch %{buildroot}/%{_sysconfdir}/pki/%{name}/ca.crt
touch %{buildroot}/%{_sysconfdir}/pki/%{name}/rsa.key
touch %{buildroot}/%{_sysconfdir}/pki/%{name}/rsa_pub.key

# Install SELinux policy modules
pushd server/selinux/server
./install.sh %{buildroot}%{_datadir}
mkdir -p %{buildroot}%{_datadir}/pulp/selinux/server
cp enable.sh %{buildroot}%{_datadir}/pulp/selinux/server
cp uninstall.sh %{buildroot}%{_datadir}/pulp/selinux/server
cp relabel.sh %{buildroot}%{_datadir}/pulp/selinux/server
popd
%endif # End server installation block

# Everything else installation

# Ghost
touch %{buildroot}/%{_sysconfdir}/pki/%{name}/consumer/rsa.key
touch %{buildroot}/%{_sysconfdir}/pki/%{name}/consumer/rsa_pub.key
touch %{buildroot}/%{_sysconfdir}/pki/%{name}/consumer/server/rsa_pub.key

# Configuration
cp -R agent/etc/pulp/agent/agent.conf %{buildroot}/%{_sysconfdir}/%{name}/agent/
cp -R client_consumer/etc/pulp/consumer/consumer.conf %{buildroot}/%{_sysconfdir}/%{name}/consumer/

# Agent
rm -rf %{buildroot}/%{python_sitelib}/%{name}/agent/gofer
cp agent/etc/gofer/plugins/pulpplugin.conf %{buildroot}/%{_sysconfdir}/gofer/plugins
cp -R agent/pulp/agent/gofer/pulpplugin.py %{buildroot}/%{_libdir}/gofer/plugins

# Ghost
touch %{buildroot}/%{_sysconfdir}/pki/%{name}/consumer/consumer-cert.pem

%clean
rm -rf %{buildroot}


# define required pulp platform version.
%global pulp_version %{version}


# ---- Server ------------------------------------------------------------------
%if %{pulp_server}
%package server
Summary: The pulp platform server
Group: Development/Languages
Requires: python-%{name}-common = %{pulp_version}
Requires: python-celery >= 3.1.0
Requires: python-celery < 3.2.0
Requires: python-pymongo >= 2.5.2
Requires: python-setuptools
Requires: python-webpy
Requires: python-okaara >= 1.0.32
Requires: python-oauth2 >= 1.5.211
Requires: python-httplib2
Requires: python-isodate >= 0.5.0-1.pulp
Requires: python-BeautifulSoup
Requires: python-qpid
Requires: python-nectar >= 1.1.6
Requires: httpd
Requires: mod_ssl
Requires: openssl
Requires: nss-tools
Requires: python-ldap
Requires: python-gofer >= 1.3.0, python-gofer < 2.0
Requires: python-gofer-qpid >= 1.3.0, python-gofer-qpid < 2.0
Requires: crontabs
Requires: acl
Requires: mod_wsgi >= 3.4-1.pulp
Requires: m2crypto
Requires: genisoimage
# RHEL6 ONLY
%if 0%{?rhel} == 6
Requires: nss >= 3.12.9
%endif
%if %{pulp_systemd} == 1
Requires(post): systemd
Requires(preun): systemd
Requires(postun): systemd
%endif
Obsoletes: pulp

%description server
Pulp provides replication, access, and accounting for software repositories.

%files server
# - root:root
%defattr(-,root,root,-)
%config(noreplace) %{_sysconfdir}/default/pulp_celerybeat
%config(noreplace) %{_sysconfdir}/default/pulp_workers
%config(noreplace) %{_sysconfdir}/default/pulp_resource_manager
%config(noreplace) %{_sysconfdir}/httpd/conf.d/%{name}.conf
%dir %{_sysconfdir}/pki/%{name}
%dir %{_sysconfdir}/%{name}/content/sources/conf.d
%dir %{_sysconfdir}/%{name}/server
%dir %{_sysconfdir}/%{name}/server/plugins.conf.d
%dir %{_sysconfdir}/%{name}/vhosts80
%dir /srv/%{name}
/srv/%{name}/webservices.wsgi
%{_bindir}/pulp-manage-db
%{_bindir}/pulp-qpid-ssl-cfg
%{_bindir}/pulp-gen-ca-certificate
%{_usr}/lib/%{name}/plugins/types
%{python_sitelib}/%{name}/server/
%{python_sitelib}/%{name}/plugins/
%{python_sitelib}/pulp_server*.egg-info
%if %{pulp_systemd} == 0
# Install the init scripts
%defattr(755,root,root,-)
%config %{_initddir}/pulp_celerybeat
%config %{_initddir}/pulp_workers
%config %{_initddir}/pulp_resource_manager
%else
# Install the systemd unit files
%defattr(-,root,root,-)
%{_usr}/lib/systemd/system/*
%defattr(755,root,root,-)
%{_libexecdir}/pulp-manage-workers
%endif
# 640 root:apache
%defattr(640,root,apache,-)
%ghost %{_sysconfdir}/pki/%{name}/ca.key
%ghost %{_sysconfdir}/pki/%{name}/ca.crt
%ghost %{_sysconfdir}/pki/%{name}/rsa.key
%ghost %{_sysconfdir}/pki/%{name}/rsa_pub.key
%config(noreplace) %{_sysconfdir}/%{name}/server.conf
# - apache:apache
%defattr(-,apache,apache,-)
%{_var}/lib/%{name}/
%dir %{_var}/log/%{name}
%{_var}/www/pub
# Install the docs
%defattr(-,root,root,-)
%doc README LICENSE COPYRIGHT

%post server

# RSA key pair
KEY_DIR="%{_sysconfdir}/pki/%{name}"
KEY_PATH="$KEY_DIR/rsa.key"
KEY_PATH_PUB="$KEY_DIR/rsa_pub.key"
if [ ! -f $KEY_PATH ]
then
  openssl genrsa -out $KEY_PATH 2048 &> /dev/null
  openssl rsa -in $KEY_PATH -pubout > $KEY_PATH_PUB 2> /dev/null
fi
chmod 640 $KEY_PATH
chmod 644 $KEY_PATH_PUB
chown root:apache $KEY_PATH
chown root:apache $KEY_PATH_PUB
ln -fs $KEY_PATH_PUB %{_var}/lib/%{name}/static

# CA certificate
if [ $1 -eq 1 ]; # not an upgrade
then
  pulp-gen-ca-certificate
fi

%if %{pulp_systemd} == 1
%postun server
%systemd_postun
%endif
%endif # End pulp_server if block


# ---- Common ------------------------------------------------------------------

%package -n python-pulp-common
Summary: Pulp common python packages
Group: Development/Languages
Obsoletes: pulp-common
Requires: python-isodate >= 0.5.0-1.pulp
Requires: python-iniparse
# RHEL5 ONLY
%if 0%{?rhel} == 5
Requires: python-simplejson
%endif

%description -n python-pulp-common
A collection of components that are common between the pulp server and client.

%files -n python-pulp-common
%defattr(-,root,root,-)
%dir %{_usr}/lib/%{name}
%dir %{python_sitelib}/%{name}
%{python_sitelib}/%{name}/__init__.*
%{python_sitelib}/%{name}/common/
%{python_sitelib}/pulp_common*.egg-info
%doc README LICENSE COPYRIGHT


# ---- Client Bindings ---------------------------------------------------------

%package -n python-pulp-bindings
Summary: Pulp REST bindings for python
Group: Development/Languages
Requires: python-%{name}-common = %{pulp_version}
%if %{pulp_client_oauth}
Requires: python-oauth2 >= 1.5.170-2.pulp
%endif
Requires: m2crypto

%description -n python-pulp-bindings
The Pulp REST API bindings for python.

%files -n python-pulp-bindings
%defattr(-,root,root,-)
%{python_sitelib}/%{name}/bindings/
%{python_sitelib}/pulp_bindings*.egg-info
%doc README LICENSE COPYRIGHT


# ---- Client Extension Framework -----------------------------------------------------

%package -n python-pulp-client-lib
Summary: Pulp client extensions framework
Group: Development/Languages
Requires: m2crypto
Requires: python-%{name}-common = %{pulp_version}
Requires: python-okaara >= 1.0.32
Requires: python-isodate >= 0.5.0-1.pulp
Requires: python-setuptools
Obsoletes: pulp-client-lib

%description -n python-pulp-client-lib
A framework for loading Pulp client extensions.

%files -n python-pulp-client-lib
%defattr(-,root,root,-)
%{python_sitelib}/%{name}/client/commands/
%{python_sitelib}/%{name}/client/extensions/
%{python_sitelib}/%{name}/client/upload/
%{python_sitelib}/%{name}/client/*.py
%{python_sitelib}/%{name}/client/*.pyc
%{python_sitelib}/%{name}/client/*.pyo
%{python_sitelib}/pulp_client_lib*.egg-info
%doc README LICENSE COPYRIGHT


# ---- Agent Handler Framework -------------------------------------------------

%package -n python-pulp-agent-lib
Summary: Pulp agent handler framework
Group: Development/Languages
Requires: python-%{name}-common = %{pulp_version}

%description -n python-pulp-agent-lib
A framework for loading agent handlers that provide support
for content, bind and system specific operations.

%files -n python-pulp-agent-lib
%defattr(-,root,root,-)
%{python_sitelib}/%{name}/agent/
%{python_sitelib}/pulp_agent*.egg-info
%dir %{_sysconfdir}/%{name}/agent
%dir %{_sysconfdir}/%{name}/agent/conf.d
%dir %{_usr}/lib/%{name}/agent
%doc README LICENSE COPYRIGHT


# ---- Admin Client (CLI) ------------------------------------------------------
%if %{pulp_admin}
%package admin-client
Summary: Admin tool to administer the pulp server
Group: Development/Languages
Requires: python >= 2.6
Requires: python-okaara >= 1.0.32
Requires: python-%{name}-common = %{pulp_version}
Requires: python-%{name}-bindings = %{pulp_version}
Requires: python-%{name}-client-lib = %{pulp_version}
Obsoletes: pulp-admin
Obsoletes: pulp-builtins-admin-extensions <= %{pulp_version}

%description admin-client
A tool used to administer the pulp server, such as repo creation and
synching, and to kick off remote actions on consumers.

%files admin-client
%defattr(-,root,root,-)
%{python_sitelib}/%{name}/client/admin/
%{python_sitelib}/pulp_client_admin*.egg-info
%dir %{_sysconfdir}/%{name}/admin
%dir %{_sysconfdir}/%{name}/admin/conf.d
%{_sysconfdir}/bash_completion.d/pulp-admin
%dir %{_usr}/lib/%{name}/admin/extensions/
%config(noreplace) %{_sysconfdir}/%{name}/admin/admin.conf
%{_bindir}/%{name}-admin
%doc README LICENSE COPYRIGHT
%endif # End of pulp_admin if block


# ---- Consumer Client (CLI) ---------------------------------------------------

%package consumer-client
Summary: Consumer tool to administer the pulp consumer.
Group: Development/Languages
Requires: python-%{name}-common = %{pulp_version}
Requires: python-%{name}-bindings = %{pulp_version}
Requires: python-%{name}-client-lib = %{pulp_version}
Obsoletes: pulp-consumer
Obsoletes: pulp-builtins-consumer-extensions <= %{pulp_version}

%description consumer-client
A tool used to administer a pulp consumer.

%files consumer-client
%defattr(-,root,root,-)
%{python_sitelib}/%{name}/client/consumer/
%{python_sitelib}/pulp_client_consumer*.egg-info
%dir %{_sysconfdir}/%{name}/consumer
%dir %{_sysconfdir}/%{name}/consumer/conf.d
%dir %{_sysconfdir}/pki/%{name}/consumer/
%dir %{_usr}/lib/%{name}/consumer/extensions/
%config(noreplace) %{_sysconfdir}/%{name}/consumer/consumer.conf
%{_bindir}/%{name}-consumer
%ghost %{_sysconfdir}/pki/%{name}/consumer/rsa.key
%ghost %{_sysconfdir}/pki/%{name}/consumer/rsa_pub.key
%ghost %{_sysconfdir}/pki/%{name}/consumer/server/rsa_pub.key
%ghost %{_sysconfdir}/pki/%{name}/consumer/consumer-cert.pem
%doc README LICENSE COPYRIGHT

%post consumer-client

# RSA key pair
KEY_DIR="%{_sysconfdir}/pki/%{name}/consumer/"
KEY_PATH="$KEY_DIR/rsa.key"
KEY_PATH_PUB="$KEY_DIR/rsa_pub.key"
if [ ! -f $KEY_PATH ]
then
  openssl genrsa -out $KEY_PATH 2048 &> /dev/null
  openssl rsa -in $KEY_PATH -pubout > $KEY_PATH_PUB 2> /dev/null
fi
chmod 640 $KEY_PATH


# ---- Agent -------------------------------------------------------------------

%package agent
Summary: The Pulp agent
Group: Development/Languages
Requires: python-%{name}-bindings = %{pulp_version}
Requires: python-%{name}-agent-lib = %{pulp_version}
Requires: %{name}-consumer-client = %{pulp_version}
Requires: python-gofer >= 1.3.0, python-gofer < 2.0
Requires: python-gofer-qpid >= 1.3.0, python-gofer-qpid < 2.0
Requires: gofer >= 1.3.0, gofer < 2.0
Requires: m2crypto

%description agent
The pulp agent, used to provide remote command & control and
scheduled actions such as reporting installed content profiles
on a defined interval.

%files agent
%defattr(-,root,root,-)
%config(noreplace) %{_sysconfdir}/%{name}/agent/agent.conf
%{_sysconfdir}/gofer/plugins/pulpplugin.conf
%{_libdir}/gofer/plugins/pulpplugin.*
%doc README LICENSE COPYRIGHT

# --- Selinux ---------------------------------------------------------------------

%if %{pulp_server}
%package        selinux
Summary:        Pulp SELinux policy for pulp components.
Group:          Development/Languages
BuildRequires:  rpm-python
BuildRequires:  make
BuildRequires:  checkpolicy
BuildRequires:  selinux-policy-devel
BuildRequires:  hardlink
Obsoletes: pulp-selinux-server

%if "%{selinux_policyver}" != ""
Requires: selinux-policy >= %{selinux_policyver}
%endif
%if 0%{?fedora} == 19
Requires(post): selinux-policy-targeted >= 3.12.1-74
%endif
Requires(post): policycoreutils-python
Requires(post): /usr/sbin/semodule, /sbin/fixfiles, /usr/sbin/semanage
Requires(postun): /usr/sbin/semodule

%description    selinux
SELinux policy for Pulp's components

%post selinux
# Enable SELinux policy modules
if /usr/sbin/selinuxenabled ; then
 %{_datadir}/pulp/selinux/server/enable.sh %{_datadir}
fi

# restorcecon wasn't reading new file contexts we added when running under 'post' so moved to 'posttrans'
# Spacewalk saw same issue and filed BZ here: https://bugzilla.redhat.com/show_bug.cgi?id=505066
%posttrans selinux
if /usr/sbin/selinuxenabled ; then
 %{_datadir}/pulp/selinux/server/relabel.sh %{_datadir}
fi

%preun selinux
# Clean up after package removal
if [ $1 -eq 0 ]; then
%{_datadir}/pulp/selinux/server/uninstall.sh
%{_datadir}/pulp/selinux/server/relabel.sh
fi
exit 0

%files selinux
%defattr(-,root,root,-)
%doc README LICENSE COPYRIGHT
%{_datadir}/pulp/selinux/server/*
%{_datadir}/selinux/*/pulp-server.pp
%{_datadir}/selinux/*/pulp-celery.pp
%{_datadir}/selinux/devel/include/%{moduletype}/pulp-server.if
%{_datadir}/selinux/devel/include/%{moduletype}/pulp-celery.if

%endif # End selinux if block

%changelog
<<<<<<< HEAD
* Fri Dec 19 2014 Randy Barlow <rbarlow@redhat.com> 2.5.2-0.0.beta
- 1166202 - documenting that EPEL requires RHEL "optional" and "extras" repos
  (mhrivnak@redhat.com)
- 1155604 - fixing incorrect formatting of a note (skarmark@redhat.com)
=======
* Mon Dec 22 2014 Randy Barlow <rbarlow@redhat.com> 2.4.4-0.3.beta
- 1155604 - fixing incorrect formatting of a note (skarmark@redhat.com)

* Fri Dec 12 2014 Randy Barlow <rbarlow@redhat.com> 2.4.4-0.2.beta
- Pulp rebuild
>>>>>>> 258c7940

* Tue Dec 16 2014 Barnaby Court <bcourt@redhat.com> 2.5.1-1
- 1171509 - FastForwardXmlFileContext was sometimes finding the wrong file and
  was not cleaning up after itself. (bcourt@redhat.com)
- 1165355 - Add a sanitize_checksum_type function. (rbarlow@redhat.com)
- 1129828 - split stack traces into separate log records. (jortel@redhat.com)
- 1165355 - Add a sanitize_checksum_type function. (rbarlow@redhat.com)
- 1162820 - Clarify SSL configuration settings. (rbarlow@redhat.com)
- 1021579 - document unexpected behavior in unassociate api
  (cduryee@redhat.com)
- 1081534 - Added /v2 and trailing / to the permissions docs
  (dkliban@redhat.com)
- 1111261 - document single event listener retrieval (bcourt@redhat.com)

* Fri Nov 21 2014 Austin Macdonald <asmacdo@gmail.com> 2.5.0-1
- 1129488 - Adjusts mongoDB auto-reconnect to never stop attempting
  (bmbouter@gmail.com)
- 1160796 - Allow TCP connections to all hosts and ports (bmbouter@gmail.com)
- 1111228 - Fix API doc typo. (rbarlow@redhat.com)
- 1153344 - verify_ssl default to true. (rbarlow@redhat.com)
- 1153344 - Support Mongo SSL on the result backend. (rbarlow@redhat.com)
- 1153344 - Allow Mongo connections over SSL. (rbarlow@redhat.com)
- 1145701 - bump release to allow a koji rebuild (cduryee@redhat.com)
- 1117512 - Fix formatting of last_unit_added & last_unit_removed fields
  (bcourt@redhat.com)
- 1153054 - pulp.bindings refuse to do SSLv3. (rbarlow@redhat.com)
- 1102269 - Added documentation about deprecation of task_type
  (dkliban@redhat.com)
- 1150297 - Update versions from 2.4.x to 2.5.0. (rbarlow@redhat.com)
- 1060752 - Add sample output for repo import_upload (bcourt@redhat.com)
- 1146680 - Stop pulp_workers services with SIGQUIT. (rbarlow@redhat.com)
- 1131260 - Shell out to for certificate validation. (rbarlow@redhat.com)

* Mon Oct 20 2014 Randy Barlow <rbarlow@redhat.com> 2.4.3-1
- 1153054 - pulp.bindings refuse to do SSLv3. (rbarlow@redhat.com)

* Mon Oct 13 2014 Chris Duryee <cduryee@redhat.com> 2.4.2-1
- 1138356 - adding docs on how to backup pulp (mhrivnak@redhat.com)
- 1122987 - Adds troubleshooting note around Qpid scalability limits
  (bmbouter@gmail.com)
- 1066472 - Removed 409 response codes in docs for permission api calls
  (dkliban@redhat.com)
- 1103232 - Document common proxy config options. (rbarlow@redhat.com)
- 1081518 - Add help documentation for retrieving a single distributor or
  importer (bcourt@redhat.com)
- 1064150 - Creates a troubleshooting page that mentions inconsistency with
  trailing slashes (asmacdo@gmail.com)
- 1148555 - removes doubled 2.4.1 rest api changes from release notes
  (asmacdo@gmail.com)
- 1022188 - Docs about repos binding to nodes which were activated after
  deactivation (dkliban@redhat.com)
- 1145320 - document running pulp-manage-db after installation.
  (jortel@redhat.com)
- 1129489 - Document Apache CRLs. (rbarlow@redhat.com)
- 1096294 - Document the rsyslog log level settings. (rbarlow@redhat.com)
- 1087997 - add link to release note (cduryee@redhat.com)
- 1009429 - Move pulp_manage_puppet bool 2 celery_t. (rbarlow@redhat.com)
- 1134972 - remove calls to mongo flush (cduryee@redhat.com)
- 1132609 - celery result backend gets mongo username correctly
  (mhrivnak@redhat.com)
- 1131632 - Remove notes to disable SELinux in EL 5. (rbarlow@redhat.com)
- 1130119 - do not add full task info to spawned_tasks (cduryee@redhat.com)
- 1131509 - remove quotes from ca_path (cduryee@redhat.com)
- 1130153 - Fixed regression with consumer binding retrieval.
  (jcline@redhat.com)
- 1103914 - Pulp exceptions no longer log a traceback by default
  (jcline@redhat.com)
- 1128329 - Add warnings about admin.conf to docs. (rbarlow@redhat.com)
- 1128222 - Fixed a formatting issue in the installation docs
  (jcline@redhat.com)
- 1128831 - Restore python-rhsm-1.8.0. (rbarlow@redhat.com)
- 1094470 - Canceling a task that was already in a completed state now results
  in a 200 code instead of a 500 (jcline@redhat.com)
- 1110418 - Added documentation on publishing repository groups
  (jcline@redhat.com)
- 1111228 - Removed jdob from the event listener sample return
  (jcline@redhat.com)
- 1111197 - Fixed a typo in the sample request in event listeners docs
  (jcline@redhat.com)
- 1110449 - Fixed typos in context applicability documentation
  (jcline@redhat.com)
- 1094256 - Updated the consumer binding docs to make it clear a 200 can be
  returned (jcline@redhat.com)
- 1083522 - Updated the repo publish documentation to correct the schedule path
  (jcline@redhat.com)
- 1079445 - Updated the repo sync documentation to correct the schedule path
  (jcline@redhat.com)
- 1078348 - Updated the docs for updating an importer to make it clear that the
  task report contains the results (jcline@redhat.com)
- 1022553 - pulp-admin unbind commands will now return a user-friendly error
  message if the consumer or repository given don't exist. (jcline@redhat.com)
- 1112663 - Allows schedules with monthly or yearly intervals
  (jcline@redhat.com)
- 1109870 - fixed typo in passing tags when creating a task for deleting orphan
  by type (skarmark@redhat.com)
- 1092450 - Retrieving orphans by content type now returns a 404 if the content
  type does not exist (jcline@redhat.com)
- 1115414 - updated get consumer profiles api to return 404 in case of non-
  existing consumer (skarmark@redhat.com)
- 1115391 - removing duplicate unit test and updating one to detect 405 return
  code for consumer group bindings GET calls (skarmark@redhat.com)
- 1115385 - Removing GET methods on consumer group bindings since consumer
  group bind and unbind are merely used as group operations and are not stored
  on the consumer group permanently (skarmark@redhat.com)
- 1117512 - Convert timestamps saved for tracking distributor publishes &
  importer syncs to UTC instead of timezone offset (bcourt@redhat.com)
- 1100805 - Fixing consumer group bind and unbind and moving tasks from
  tasks/consumer_group.py to consumer group cud manager (skarmark@redhat.com)

* Tue Sep 23 2014 Randy Barlow <rbarlow@redhat.com> 2.4.1-1
- 1136883 - Fixed incorrect tags for applicability in the docs
  (jcline@redhat.com)
- 1131260 - Shell out to for certificate validation. (rbarlow@redhat.com)
- 1129719 - Raise the certificate validation depth. (rbarlow@redhat.com)
- 1131260 - relax version requirement. (jortel@redhat.com)
- 1130312 - Fix bug query for 2.4.1. (rbarlow@redhat.com)
- 1130312 - Add upgrade instructions for 2.4.1. (rbarlow@redhat.com)
- 1108306 - Update nectar to fix hang on canceling downloads of large numbers
  of files. (bcourt@redhat.com)
- 1093760 - pulp-manage-db now halts if a migration fails (jcline@redhat.com)

* Sat Aug 09 2014 Randy Barlow <rbarlow@redhat.com> 2.4.0-1
- 1125030 - Handle both styles of certificate stores. (rbarlow@redhat.com)
- 1113590 - Nodes requires Pulp's cert to be trusted 1112906 - pulp-admin
  requires Pulp's cert to be trusted 1112904 - pulp-consumer requires Pulp's
  cert to be trusted (rbarlow@redhat.com)
- 1110893 - adding a trailing slash to an API path (mhrivnak@redhat.com)
- 1115631 - discard disabled sources before doing is_valid check.
  (jortel@redhat.com)
- 1005899 - support 'message' reported during node sync. (jortel@redhat.com)
- 1113590 - Adding documentation about adding ca cert to the system trusted
  certs for pulp-admin and pulp-consumer and adding bindings unit tests
  (skarmark@redhat.com)
- 1112906 - adding SSL CA cert validation to the bindings (skarmark@redhat.com)
- 1112905 - updating pulp-gen-ca-certificate script to create pulp ssl
  certificates (skarmark@redhat.com)
- 1112904 - adding configuration for pulp ssl certificates
  (skarmark@redhat.com)
- 1110668 - updated consumer group binding documentation to refect the actual
  behaviour (jcline@redhat.com)
- 1117060 - added umask setting to celery worker command line, since the
  default of 0 is unsafe. (mhrivnak@redhat.com)
- 1116438 - use apache httpd type and not typealias (lzap+git@redhat.com)
- 1115715 - syslog handler works with string formatting tokens in tracebacks.
  (jortel@redhat.com)
- 1115631 - disabled content sources discarded before validity check performed.
  (jortel@redhat.com)
- 1115129 - update rsa_pub as part of consumer updates. (jortel@redhat.com)
- 1093871 - sorting tasks by default according to when they were created.
  (mhrivnak@redhat.com)
- 1100638 - Update task search API to match the serialization used for task
  collection & task get APIs (bcourt@redhat.com)
- 1110674 - A 400 Bad Request is returned when attempting to bind a consumer
  group to an invalid repo or distributor id (jcline@redhat.com)
- 1104654 - Don't require python-oauth2 on RHEL 5. (rbarlow@redhat.com)
- 1020912 - add pulp_manage_puppet selinux boolean (lzap+git@redhat.com)
- 1110668 - consumer group binding calls now return 404 when invalid group,
  repo, or distributor ids are given (jcline@redhat.com)
- 1074426 - Updated the repository group API docs to reflect actual DELETE
  behaviour (jcline@redhat.com)
- 1109430 - goferd supporting systemd. (jortel@redhat.com)
- 1105636 - saving a unit through a conduit now fails over to adding or
  updating if a unit appears or disappears unexpectedly (mhrivnak@redhat.com)
- 1094286 - failing to include 'options' or 'units' during content
  install/update/uninstall calls on consumers now results in a 400 code
  (jcline@redhat.com)
- 1100805 - Fixing consumer group bind and unbind and moving tasks from
  tasks/consumer_group.py to consumer group cud manager (skarmark@redhat.com)
- 1094264 - Retrieving bindings by consumer and repository now returns 404 if
  the consumer or repository ids are invalid. (jcline@redhat.com)
- 1060866 - The Repository Group Distributors API is now documented
  (jcline@redhat.com)
- 1097781 - Indicate that consumer bind fails when it does.
  (rbarlow@redhat.com)
- 1107782 - fixed in gofer 1.2.1. (jortel@redhat.com)
- 1102393 - Rework how we select the queue for new reservations.
  (rbarlow@redhat.com)
- 1100892 - check if filename exists before printing (cduryee@redhat.com)
- 1100330 - Improve error message and documentation. (rbarlow@redhat.com)
- 1102236 - pass the authenticator to the reply consumer. (jortel@redhat.com)
- 1099272 - bump mongodb version requirement in docs (cduryee@redhat.com)
- 1098620 - Report NoAvailableQueues as a coded Exception. (rbarlow@redhat.com)
- 1101598 - returns the correct data type when copy matches 0 units
  (mhrivnak@redhat.com)
- 1097247 - Add status to pulp_celerybeat script. (rbarlow@redhat.com)
- 1100084 - read consumer.conf during setup_plugin(). (jortel@redhat.com)
- 1099945 - use correct serializer when publishing http events
  (cduryee@redhat.com)
- 1096931 - improving repo update command to better detect spawned tasks
  (mhrivnak@redhat.com)
- 1051700 - Don't build pulp-admin on RHEL 5. (rbarlow@redhat.com)
- 1096822 - Don't set a canceled Task to finished. (rbarlow@redhat.com)
- 1099168 - move %%postun block inside pulp_server if block
  (cduryee@redhat.com)
- 1096935 - Adds info about qpid-cpp-server-store package to docs
  (bmbouter@gmail.com)
- 1091980 - Update install and upgrade docs with qpid client deps
  (bmbouter@gmail.com)
- 1096968 - return created profile; log reported profiles at debug in the
  agent. (jortel@redhat.com)
- 1094647 - GET of consumer schedule that doesn't exist now returns 404
  (mhrivnak@redhat.com)
- 1097817 - agent SSL properties applied. (jortel@redhat.com)
- 1093870 - Use far less RAM during publish. (rbarlow@redhat.com)
- 1093009 - Don't use symlinks for init scripts. (rbarlow@redhat.com)
- 1091348 - Always perform distributor updates asyncronously.
  (rbarlow@redhat.com)
- 1094825 - bind/unbind return call_report; 200/202 based on spawned tasks.
  (jortel@redhat.com)
- 1095691 - Adding cleanup of Celery Task Results to Reaper
  (bmbouter@gmail.com)
- 1093429 - Changing repo create API to match documented key name.
  (mhrivnak@redhat.com)
- 1094637 - fixing consumer schedule API urls in the documentation
  (mhrivnak@redhat.com)
- 1094653 - correctly handling the case where an invalid schedule ID is
  provided to the REST API (mhrivnak@redhat.com)
- 1087514 - correct dev-guide for create/update user. (jortel@redhat.com)
- 1091922  - Fix _delete_queue() traceback. (bmbouter@gmail.com)
- 1093417 - propagate transport configuration property. (jortel@redhat.com)
- 1086278 - Convert upload into a polling command. (rbarlow@redhat.com)
- 1091919 - agent load rsa keys on demand. (jortel@redhat.com)
- 1090570 - Fix content commands handling of returned call report.
  (jortel@redhat.com)
- 1073065 - Better document task cancellations. (rbarlow@redhat.com)
- 1072955 - Create TaskStatuses with all attributes. (rbarlow@redhat.com)
- 1087015 - Capture warnings with the pulp logger (bmbouter@gmail.com)
- 1091530 - fix rendering a progress report = None. (jortel@redhat.com)
- 1091090 - alt-content sources updated to work with nectar 1.2.1.
  (jortel@redhat.com)
- 1073999 - removing result from task list and adding it to the task details
  (skarmark@redhat.com)
- 1069909 - Don't run server code on EL5 for pulp-dev.py. (rbarlow@redhat.com)
- 1074670 - Save initialize & finalize in step processing even if no units are
  processed. (bcourt@redhat.com)
- 1080609 - pulp-manage-db now ensures the admin. (rbarlow@redhat.com)
- 1087863 - Fix progress reporting in node sync command. (jortel@redhat.com)
- 1087633 - Fix bind task to support node binding. (jortel@redhat.com)
- 1084716 - Register with Celery's setup_logging. (rbarlow@redhat.com)
- 1086437 - Fixes consumer reregistration. (jortel@redhat.com)
- 1065450 - updating repo delete api docs for responses (skarmark@redhat.com)
- 1080647 - added validation that a unit profile is not None before requesting
  applicability regeneration by repos (skarmark@redhat.com)
- 1061783 - added missing example for the consumer group update api
  documentation (skarmark@redhat.com)
- 1074668 - updated consumer group update api docs to remove consumer_ids from
  acceptable parameters (skarmark@redhat.com)
- 1073997 - adding validation to repo group create call to check for valid repo
  ids (skarmark@redhat.com)
- 1085545 - Fix permissions on /etc/pulp/server/plugins.conf.d/nodes/importer.
  (jortel@redhat.com)
- 1082130 - Update progress only when task_id != None. (jortel@redhat.com)
- 1082064 - task status created with state=WAITING when None is passed.
  (jortel@redhat.com)
- 1080642 - updated consumer unbind task to mark the binding deleted before
  notifying agent (skarmark@redhat.com)
- 1080626 - updated agent manager to return no exception when converting server
  bindings to agent bindings in case distributor is already deleted on the
  server (skarmark@redhat.com)
- 1080626 - fixing error in the error code description preventing to complete
  repo delete on the server (skarmark@redhat.com)
- 965764 - Fix a test for the DownloaderConfig API. (rbarlow@redhat.com)
- 1015583 - added a new api so that consumers can request applicability
  generation for themselves (skarmark@redhat.com)
- 1078335 - Add import statements for missing tasks. (rbarlow@redhat.com)
- 1073154 - Do not log newlines or long messages. (rbarlow@redhat.com)
- 1074661 - Raise a validation error if non-existant consumers are specified
  during creation of a consumer group (bcourt@redhat.com)
- 1078305 - Repo update not reporting errors properly.  Fix error response for
  repo update and incorrect documentation for the udpate call.
  (bcourt@redhat.com)
- 1076225 - Update docs to include information about the result value of the
  Task Report as opposed to the Call Report (bcourt@redhat.com)
- 1076628 - Fix base class for unassociate task and update test case for unit
  deletion (bcourt@redhat.com)
- 1018183 - Include _href's on tasks during GET all. (rbarlow@redhat.com)
- 1075701 - Re-enable Celery log capturing. (rbarlow@redhat.com)
- 1071960 - Support message authentication. Port pulp to gofer 1.0. Removed
  timeouts for agent related tasks. (jortel@redhat.com)
- 1066040 - removing 'permissions' from valid update keywords for role update,
  moving manager functionality out of authorization.py, removing duplicate
  declaration of permission operation constants in permission.py and adding
  missing unit tests (skarmark@redhat.com)
- 980150 - support broker host that is different than pulp host.
  (jortel@redhat.com)
- 1058835 - Fix documentation of URL path for deletion of upload requests.
  (bcourt@redhat.com)
- 1042932 - Fix listings bug & enable export repo group support for celery
  (bcourt@redhat.com)
- 1046160 - taking ownership of /var/lib/pulp/published (mhrivnak@redhat.com)
- 1051700 - Documenting that pulp-admin is not supported on RHEL5
  (mhrivnak@redhat.com)
- 1051700 - adding an explicit requirement for python 2.6 to pulp-admin-client
  (mhrivnak@redhat.com)
- 1048297 - pulp-dev.py sets the CA cert and key world readable.
  (rbarlow@redhat.com)
- 921743 - Adjust ownership and permissions for a variety of the RPM paths.
  (rbarlow@redhat.com)
- 1034978 - Add visible errors to the unit associate and unassociate commands
  and move formatting the cli output to the base class instead of each plugin
  having to work independently (bcourt@redhat.com)
- 1039619 - update output to account for qpidd.conf location changing in qpid
  0.24 (jortel@redhat.com)
- 1005899 - report errors fetching bindings from the parent in the report.
  (jortel@redhat.com)
- 1031220 - raising an AttributeError when an attribute is missing on a Model
  (mhrivnak@redhat.com)
- Add support for alternate content sources. (jortel@redhat.com)
- 995076 - make sure to call finalize on the nectar config object
  (jason.connor@gmail.com)
- 1032189 - fixed use of gettext with multiple substitutions
  (mhrivnak@redhat.com)
- 1020300 - Prevent hashed password from being returned by the get user
  command. (bcourt@redhat.com)
- 1019155 - added logic to correctly set the URL when called from any
  /bindings/ URLs (jason.connor@gmail.com)
- 1029057 - have nodes replicate the repository scratchpad. (jortel@redhat.com)
- 1022646 - remove units_path; in 2.3, it's method. (jortel@redhat.com)
- 1026606 - Added docs for get unit REST API (jason.dobies@redhat.com)
- 996606 - Check to see if a repo exists before starting upload process
  (jason.dobies@redhat.com)

* Wed Nov 06 2013 Jeff Ortel <jortel@redhat.com> 2.3.0-1
- 1027500 - init python-gofer before agent and tasking services started.
  (jortel@redhat.com)
- 1022646 - migration_0 needs to add units_size=0. (jortel@redhat.com)
- 1023056 - fix SSL on f19 by using qpid builtin SSL transport.
  (jortel@redhat.com)
- 1022646 - fix migration of nodes 2.2 => 2.3 manifests. (jortel@redhat.com)
- 1022621 - Failed reports are now successful tasks and the report indicates
  the failure (jason.dobies@redhat.com)
- 1022621 - Fixed communication between publish manager and tasking
  (jason.dobies@redhat.com)
- 1017587 - Added a list of possible task states to the docs.
  (rbarlow@redhat.com)
- 1017865 - Corrected task response docs (jason.dobies@redhat.com)
- 1021116 - Convert info level log messages that include Task arguments into
  debug level messages. (rbarlow@redhat.com)
- 1017253 - Removed v1 attribute that no longer exists
  (jason.dobies@redhat.com)
- 1019909 - Added replica set support (jason.dobies@redhat.com)
- 1020549 - tar the content of the distribution directory instead of the
  directory. (jortel@redhat.com)
- 1019455 - Loosened validation checks on the presence of the feed for certain
  configuration parameters (jason.dobies@redhat.com)
- 1011716 - updated spec file to add selinux-policy-targeted dependency for f19
  and removing wrong version dependency on policycoreutils-python
  (skarmark@redhat.com)
- 973678 - Add support for reporting unit upload statuses to the API and CLI.
  (rbarlow@lemonade.usersys.redhat.com)
- 975503 - Add status command to iso publish (bcourt@redhat.com)
- 1017924 - unzip the units.json instead of reading/seeking using gzip.
  (jortel@redhat.com)
- 1017815 - Added logging about publish success and failure
  (mhrivnak@redhat.com)
- 965283 - Document the response for a repo importer delete (bcourt@redhat.com)
- 1014368 - added python-requests-2.0.0 package to pulp dependencies in order
  to support proxy with https (skarmark@redhat.com)
- 1009617 - limit options for repo sync and publish history now states the
  default limit is 5 (einecline@gmail.com)
- 965283 - updating the REST API docs for repo updates as they pertain to
  importers and distributors (mhrivnak@redhat.com)
- 1004805 - pulp-dev.py now looks at the apache version instead of the linux
  distribution version when deciding which config file to install, since the
  apache version is really what matters. (mhrivnak@redhat.com)
- 1014660 - Add command line parsers for numerics & booleans that return empty
  strings for empty values because None is interpreted by the rest api as
  having the value not specified (bcourt@redhat.com)
- 999129 - removing loading of tracker files at the time of initializing upload
  manager and adding it when listing remaining uploads (skarmark@redhat.com)
- 1010292 - serialize _last_modified only when it exists. (jortel@redhat.com)
- 1010016 - blacklist options; require gofer 0.77 which logs messages at DEBUG.
  (jortel@redhat.com)
- 1011972 - fixed in nectar 1.1.2. (jortel@redhat.com)
- 952748 - adding documentation about how to use a UnitAssociationCriteria with
  the REST API. (mhrivnak@redhat.com)
- 1009926 - Fix Exception thrown on applicability generation
  (bcourt@redhat.com)
- 1013097 - permit (.) in node IDs. (jortel@redhat.com)
- 1011268 - Add support for SHA hash which is an alias for SHA1
  (bcourt@redhat.com)
- 721314 - including the README and LICENSE files in all platform packages.
  Also tweaked the README. (mhrivnak@redhat.com)
- 988119 - Convert Python types (list,dict) to JSON types (array, object) in
  api documentation (bcourt@redhat.com)
- 1011053 - Add a from_dict() method to the Criteria model.
  (rbarlow@redhat.com)
- 1012636 - fix post script. (jortel@redhat.com)
- 976435 - load puppet importer config from a file using a common method.
  (bcourt@redhat.com)
- 1004559 - python-simplejson is now required by pulp-common on rhel5. this
  also removes any direct imports of simplejson from outside the pulp-common
  package. (mhrivnak@redhat.com)
- 1011728 - encode unicode values in oauth header. (jortel@redhat.com)
- 975980 - When a repository is updated, push an udpate to all of the
  distributors that depend on the repo. (bcourt@redhat.com)
- 1009912 - removing pymongo dependency for consumers by using actual constants
  instead of importing pymongo in common/constants.py (skarmark@redhat.com)
- 1003326 - generate pulp CA on initial install. (jortel@redhat.com)
- 906039 - do not allow the running weigt to drop below 0
  (jason.connor@gmail.com)
- 1009617 - Fixed the limit option in 'pulp-admin repo history publish'
  (einecline@gmail.com)
- 965751 - migrate nodes to use threaded downloader. (jortel@redhat.com)
- 1009118 - bindings require python-oauth. (jortel@redhat.com)
- 1004346 - deal with bindings w (None) as binding_config. (jortel@redhat.com)
- 995528 - Remove legacy usage of AutoReference as it has a significant
  performance impact on queries of larger repositories and is no longer being
  used. (bcourt@redhat.com)
- 1004790 - Remove legacy dependency on Grinder that is no longer required.
  (bcourt@redhat.com)
- 993424 - forced unbind when bindings have notify_agent=False
  (jortel@redhat.com)
- 959031 - 968524 - rewritten scheduler that fixes bug in subsequent schedule
  runs and allows next_run to be updated when upating the schedule of a
  scheduled_call (jason.connor@gmail.com)
- 1005898 - Remove unnecessary dependency on gofer in pulp-nodes.spec file
  (bcourt@redhat.com)
- 1003285 - fixed an attribute access for an attribute that doesn't exist in
  python 2.6. (mhrivnak@redhat.com)
- 1004897 - Fix bug where distributor validate_config is finding relative path
  conflicts with the repository that is being updated (bcourt@redhat.com)
- 952737 - updated repo creation documentation with parameters to configure
  importers and distributors (skarmark@redhat.com)
- 915330 - Fix performance degradation of importer and distributor
  configuration validation as the number of repositories increased
  (bcourt@redhat.com)
- 956711 - Raise an error to the client if an attempt is made to install an
  errata that does not exist in a repository bound to the consumer
  (bcourt@redhat.com)
- 991500 - updating get_repo_units conduit call to return plugin units instead
  of dictionary (skarmark@redhat.com)
- 976561 - updated the list of decorated collection methods to match the
  Collection object in 2.1.1 (jason.connor@gmail.com)
- 976561 - removed superfluous re-fetching of collection we already have a
  handle to (jason.connor@gmail.com)
- 976561 - added and explicit pool size for the socket "pool" added a new
  decorator around the query methods that calls end_request in order to manage
  the sockets automagically (jason.connor@gmail.com)
- 981736 - when a sync fails, pulp-admin's exit code is now 1 instead of 0.
  (mhrivnak@redhat.com)
- 977948 - fix distributor updating during node sync. (jortel@redhat.com)
- purge changelog
- 973402 - Handle CallReport.progress with value of {} or None.
  (jortel@redhat.com)
- 927216  - remove reference to CDS in the server.conf security section.
  (jortel@redhat.com)
- 928413 - fix query used to determine of bind has pending actions.
  (jortel@redhat.com)
- 970741 - Upgraded nectar for error_msg support (jason.dobies@redhat.com)
- 968012 - Replaced grinder logging config with nectar logging config
  (jason.dobies@redhat.com)

* Tue Jun 04 2013 Jeff Ortel <jortel@redhat.com> 2.2.0-1
- 947445 - allowing consumer ids to allow dots (skarmark@redhat.com)
- 906420 - update storing of resources used by each task in the taskqueue to
  allow dots in the repo id (skarmark@redhat.com)
- 906420 - update storing of resources used by each task in the taskqueue to
  allow dots in the repo id (skarmark@redhat.com)
- 968543 - remove conditional in pulp_version macro. (jortel@redhat.com)
- 927033 - added missing consumer group associate and unassociate webservices
  tests (skarmark@redhat.com)
- 927033 - updating consumer group associate and unassociate calls to return a
  list of all consumers similar to repo group membership instead of just those
  who fulfil the search criteria, updating unit tests and documentation
  (skarmark@redhat.com)
- 965743 - Changed help text to reflect the actual units
  (jason.dobies@redhat.com)
- 963823 - Made the feed SSL options group name a bit more accurate
  (jason.dobies@redhat.com)
- 913670 - fix consumer group bind/unbind. (jortel@redhat.com)
- 878234 - use correct method on coordinator. (jortel@redhat.com)
- 966202 - Change the config options to use the optional parsers.
  (jason.dobies@redhat.com)
- 923796 - Changed example to not cite a specific command
  (jason.dobies@redhat.com)
- 952775 - Fixed broken unit filter application when sorted by association
  (jason.dobies@redhat.com)
- 913171 - using get method instead of dict lookup (skarmark@redhat.com)
- 915473 - fixing login api to return a json document with key and certificate
  (skarmark@redhat.com)
- 913171 - fixed repo details to display list of actual schedules instead of
  schedule ids and unit tests (skarmark@redhat.com)
- 957890 - removing duplicate units in case when consumer is bound to copies of
  same repo (skarmark@redhat.com)
- 957890 - fixed duplicate unit listing in the applicability report and
  performance improvement fix to avoid loading unnecessary units
  (skarmark@redhat.com)
- 954038 - updating applicability api to send unit ids instead of translated
  plugin unit objects to profilers and fixing a couple of performance issues
  (skarmark@redhat.com)
- 924778 - Added hook for a subclass to manipulate the file bundle list after
  the metadata is generated (jason.dobies@redhat.com)
- 916729 - Fixed auth failures to return JSON documents containing a
  programmatic error code and added client-side exception middleware support
  for displaying the proper user message based on the error.
  (jason.dobies@redhat.com)
- 887000 - removed dispatch lookups in sync to determine canceled state
  (jason.connor@gmail.com)
- 927244 - unit association log blacklist criteria (jason.connor@gmail.com)
- 903414 - handle malformed queued calls (jason.connor@gmail.com)
- 927216 - remove CDS section from server.conf. (jortel@redhat.com)
- 953665 - added ability for copy commands to specify the fields of their units
  that should be fetched, so as to avoid loading the entirety of every unit in
  the source repository into RAM. Also added the ability to provide a custom
  "override_config" based on CLI options. (mhrivnak@redhat.com)
- 952310 - support file:// urls. (jortel@redhat.com)
- 949174 - Use a single boolean setting for whether the downloaders should
  validate SSL hosts. (rbarlow@redhat.com)
- 950632 - added unit_id search index on the repo_content_units collection
  (jason.connor@gmail.com)
- 928081 - Take note of HTTP status codes when downloading files.
  (rbarlow@redhat.com)
- 947927 - This call should support both the homogeneous and heterogeneous
  cases (jason.dobies@redhat.com)
- 928509 - Platform changes to support override config in applicability
  (jason.dobies@redhat.com)
- 949186 - Removed the curl TIMEOUT setting and replaced it with a low speed
  limit. (rbarlow@redhat.com)
- 928087 - serialized call request replaced in archival with string
  representation of the call request (jason.connor@gmail.com)
- 924327 - Make sure to run the groups/categories upgrades in the aggregate
  (jason.dobies@redhat.com)
- 918160 - changed --summary flag to *only* display the  summary
  (jason.connor@gmail.com)
- 916794 - 918160 - 920792 - new generator approach to orphan management to
  keep us from stomping on memory (jason.connor@gmail.com)
- 923402 - Clarifications to the help text in logging config files
  (jason.dobies@redhat.com)
- 923402 - Reduce logging level from DEBUG to INFO (jason.dobies@redhat.com)
- 923406 - fixing typo in repo copy bindings causing recursive copy to never
  run (skarmark@redhat.com)
- 922214 - adding selinux context for all files under /srv/pulp instead of
  individual files (skarmark@redhat.com)
- 919155 - Added better test assertions (jason.dobies@redhat.com)
- 919155 - Added handling for connection refused errors
  (jason.dobies@redhat.com)
- 918782 - render warning messages as normal colored text. (jortel@redhat.com)
- 911166 - Use pulp_version macro for consistency and conditional requires on
  both version and release for pre-release packages only. (jortel@redhat.com)
- 908934 - Fix /etc/pki/pulp and /etc/pki/pulp/consumer ownership.
  (jortel@redhat.com)
- 918600 - _content_type_id wasn't being set for erratum and drpm
  (jason.dobies@redhat.com)

* Mon Mar 04 2013 Jeff Ortel <jortel@redhat.com> 2.1.0-1
- 855053 - repository unit counts are now tracked per-unit-type. Also wrote a
  migration that will convert previously-created repositories to have the new
  style of unit counts. (mhrivnak@redhat.com)
- 902514 - removing NameVirtualHost because we weren't using it, and adding one
  authoritative <VirtualHost *:80> block for all plugins to use, since apache
  will only let us use one. (mhrivnak@redhat.com)
- 873782 - added non-authenticate status resource at /v2/status/
  (jason.connor@gmail.com)
- 860089 - added ability to filter tasks using ?id=...&id=...
  (jason.connor@gmail.com)
- 915795 - Fix logging import statemet in pulp-manage-db. (rbarlow@redhat.com)
- 908676 - adding pulp-v1-upgrade-selinux script to enable new selinux policy
  and relabel filesystem after v1 upgrade (skarmark@redhat.com)
- 908676 - adding obsoletes back again for pulp-selinux-server since pulp v1
  has a dependency on this package (skarmark@redhat.com)
- 909493 - adding a separate apache2.4 compatible pulp apache conf file for F18
  (skarmark@redhat.com)
- 909493 - adding a different httpd2.4 compatible pulp config file for f18
  build (skarmark@redhat.com)
- 908676 - make pulp-selinux conflict with pulp-selinux-server instead of
  obsoleting pulp-selinux-server (skarmark@redhat.com)
- 913205 - Removed config options if they aren't relevant
  (jason.dobies@redhat.com)
- 913205 - Corrected storage of feed certificates on upgrade
  (jason.dobies@redhat.com)
- 910419 - added *args and **kwargs to OPTIONS signature to handle regular
  expressions in the url path (jason.connor@gmail.com)
- 906426 - Create the upload directory if someone deletes it
  (jason.dobies@redhat.com)
- 910540 - fix file overlaps in platform packaging. (jortel@redhat.com)
- 908510 - Corrected imports to use compat layer (jason.dobies@redhat.com)
- 908082 - updated SSLRenegBufferSize in apache config to 1MB
  (skarmark@redhat.com)
- 903797 - Corrected docstring for import_units (jason.dobies@redhat.com)
- 905588 - Adding "puppet_module" as an example unit type. This should not
  become a list of every possible unit type, but it's not unreasonable here to
  include some mention of puppet modules. (mhrivnak@redhat.com)
- 880780 - Added config parsing exception to convey more information in the
  event the conf file isn't valid JSON (jason.dobies@redhat.com)
- 905548 - fix handler loading; imp.load_source() supports .py files only.
  (jortel@redhat.com)
- 903387 - remove /var/lib/pulp/(packages|repos) and /var/lib/pulp/published
  (jortel@redhat.com)
- 878234 - added consumer group itineraries and updated group content install
  apis to return a list of call requests, also added unit tests
  (skarmark@redhat.com)
- 888058 - Changed model for the client-side exception handler to be overridden
  and specified to the launcher, allowing an individual client (admin,
  consumer, future other) to customize error messages where relevant.
  (jason.dobies@redhat.com)
- 891423 - Added conduit calls to be able to create units on copy
  (jason.dobies@redhat.com)
- 894467 - Parser methods need to return the value, not just validate it
  (jason.dobies@redhat.com)
- 889893 - added detection of still queued scheduled calls and skip re-
  enqueueing with log message (jason.connor@gmail.com)
- 883938 - Bumped required version of okaara in the spec
  (jason.dobies@redhat.com)
- 885128 - Altered two more files to use the 'db' logger. (rbarlow@redhat.com)
- 885128 - pulp.plugins.loader.api should use the "db" logger.
  (rbarlow@redhat.com)
- 891423 - Added conduit calls to be able to create units on copy
  (jason.dobies@redhat.com)
- 891760 - added importer and distributor configs to kwargs and
  kwargs_blacklist to prevent logging of sensitive data
  (jason.connor@gmail.com)
- 889320 - updating relabel script to run restorecon on /var/www/pulp_puppet
  (skarmark@redhat.com)
- 889320 - adding httpd_sys_content_rw_t context to /var/www/pulp_puppet
  (skarmark@redhat.com)
- 887959 - Removing NameVirtualHost entries from plugin httpd conf files and
  adding it only at one place in main pulp.conf (skarmark@redhat.com)
- 886547 - added check for deleted schedule in scheduled call complete callback
  (jason.connor@gmail.com)
- 882412 - Re-raising PulpException upon upload error instead of always
  replacing exceptions with PulpExecutionException, the latter of which results
  in an undesirable 500 HTTP response. (mhrivnak@redhat.com)
- 875843 - added post sync/publish callbacks to cleanup importer and
  distributor instances before calls are archived (jason.connor@gmail.com)
- 769381 - Fixed delete confirmation message to be task centric
  (jason.dobies@redhat.com)
- 856762 - removing scratchpads from repo search queries (skarmark@redhat.com)
- 886148 - used new result masking to keep full consumer package profiles from
  showing up in the task list and log file (jason.connor@gmail.com)
- 856762 - removing scratchpad from the repo list --details commmand for repo,
  importer and distributor (skarmark@redhat.com)
- 883899 - added conflict detection for call request groups in the webservices
  execution wrapper module (jason.connor@gmail.com)
- 876158 - Removed unused configuration values and cleaned up wording and
  formatting of the remaining options (jason.dobies@redhat.com)
- 882403 - Flushed out the task state to user display mapping as was always the
  intention but never actually came to fruition. (jason.dobies@redhat.com)
- 882422 - added the distributor_list keyword argument to the call requets
  kwarg_blacklist to prevent it from being logged (jason.connor@gmail.com)
- 885229 - add requires: nss-tools. (jortel@redhat.com)
- 885098 - Use a separate logging config for pulp-manage-db.
  (rbarlow@redhat.com)
- 885134 - Added check to not parse an apache error as if it has the Pulp
  structure and handling in the exception middleware for it
  (jason.dobies@redhat.com)
- 867464 - Renaming modules to units and a fixing a few minor output errors
  (skarmark@redhat.com)
- 882421 - moving unit remove command into the platform from RPM extensions so
  it can be used by other extension families (mhrivnak@redhat.com)
- 877147 - added check for path type when removing orphans
  (jason.connor@gmail.com)
- 882423 - fix upload in repo controller. (jortel@redhat.com)
- 883568 - Reworded portion about recurrences (jason.dobies@redhat.com)
- 883754 - The notes option was changed to have a parser, but some code using
  it was continuing to manually parse it again, which would tank.
  (jason.dobies@redhat.com)
- 866996 - Added ability to hide the details link on association commands when
  it isn't a search. (jason.dobies@redhat.com)
- 877797 - successful call of canceling a task now returns a call report
  through the rest api (jason.connor@gmail.com)
- 867464 - updating general module upload command output (skarmark@redhat.com)
- 882424 - only have 1 task, presumedly the "main" one, in a task group update
  the last_run field (jason.connor@gmail.com)
- 883059 - update server.conf to make server_name optional
  (skarmark@redhat.com)
- 883059 - updating default server config to lookup server hostname
  (skarmark@redhat.com)
- 862187 /var/log/pulp/db.log now includes timestamps. (rbarlow@redhat.com)
- 883025 - Display note to copy qpid certificates to each consumer.
  (jortel@redhat.com)
- 880441 - Fixed call to a method that was renamed (jason.dobies@redhat.com)
- 881120 - utilized new serialize_result call report flag to hide consumer key
  when reporting the task information (jason.connor@gmail.com)
- 882428 - utilizing new call report serialize_result flag to prevent the call
  reports from being serialized and reported over the rest api
  (jason.connor@gmail.com)
- 882401 - added skipped as a recognized state to the cli parser
  (jason.connor@gmail.com)
- 862290 - Added documentation for the new ListRepositoriesCommand methods
  (jason.dobies@redhat.com)
- 881639 - more programmatic. (jortel@redhat.com)
- 881389 - fixed rpm consumer bind to raise an error on non existing repos
  (skarmark@redhat.com)
- 827620 - updated repo, repo_group, consumer and user apis to use execute
  instead of execute_ok (skarmark@redhat.com)
- 878620 - fixed task group resource to return only tasks in the group instead
  of all tasks ever run... :P (jason.connor@gmail.com)
- 866491 - Change the source repo ID validation to be a 400, not 404
  (jason.dobies@redhat.com)
- 866491 - Check for repo existence and raise a 404 if not found instead of
  leaving the task to do it (jason.dobies@redhat.com)
- 881120 - strip the private key from returned consumer object.
  (jortel@redhat.com)
- 862290 - Added support in generic list repos command for listing other
  repositories (jason.dobies@redhat.com)
- 877914 - updating old file links from selinux installation and un-
  installation (skarmark@redhat.com)
- 873786 - updating enable.sh for correct amqp ports (skarmark@redhat.com)
- 878654 - fixed error message when revoking permission from a non-existing
  user and added unit tests (skarmark@redhat.com)
- added database collection reaper system that will wake up periodically and
  remove old documents from configured collections (jason.connor@gmail.com)
- 876662 - Added middleware exception handling for when the client cannot
  resolve the server hostname (jason.dobies@redhat.com)
- 753680 - Taking this opportunity to quiet the logs a bit too
  (jason.dobies@redhat.com)
- 753680 - Increased the logging clarity and location for initialization errors
  (jason.dobies@redhat.com)
- 871858 - Implemented sync and publish status commands
  (jason.dobies@redhat.com)
- 873421 - changed a wait-time message to be more appropriate, and added a bit
  of function parameter documentation. (mhrivnak@redhat.com)
- 877170 - Added ability to ID validator to handle multiple inputs
  (jason.dobies@redhat.com)
- 877435 - Pulled the filters/order to constants and use in search
  (jason.dobies@redhat.com)
- 875606 - Added isodate and python-setuptools deps. Rolled into a quick audit
  of all the requirements and changed quite a few. There were several missing
  and several no longer applicaple. Also removed a stray import of okaara from
  within the bindings package. (mhrivnak@redhat.com)
- 874243 - return 404 when profile does not exist. (jortel@redhat.com)
- 876662 - Added pretty error message when the incorrect server hostname is
  used (jason.dobies@redhat.com)
- 876332 - add missing tags to bind itinerary. (jortel@redhat.com)

* Thu Dec 20 2012 Jeff Ortel <jortel@redhat.com> 2.0.6-1
- 887959 - Removing NameVirtualHost entries from plugin httpd conf files and
  adding it only at one place in main pulp.conf (skarmark@redhat.com)
- 886547 - added check for deleted schedule in scheduled call complete callback
  (jason.connor@gmail.com)
- 882412 - Re-raising PulpException upon upload error instead of always
  replacing exceptions with PulpExecutionException, the latter of which results
  in an undesirable 500 HTTP response. (mhrivnak@redhat.com)
- 875843 - added post sync/publish callbacks to cleanup importer and
  distributor instances before calls are archived (jason.connor@gmail.com)
- 769381 - Fixed delete confirmation message to be task centric
  (jason.dobies@redhat.com)
- 856762 - removing scratchpads from repo search queries (skarmark@redhat.com)
- 886148 - used new result masking to keep full consumer package profiles from
  showing up in the task list and log file (jason.connor@gmail.com)
- 856762 - removing scratchpad from the repo list --details commmand for repo,
  importer and distributor (skarmark@redhat.com)
- 883899 - added conflict detection for call request groups in the webservices
  execution wrapper module (jason.connor@gmail.com)
- 876158 - Removed unused configuration values and cleaned up wording and
  formatting of the remaining options (jason.dobies@redhat.com)
- 882403 - Flushed out the task state to user display mapping as was always the
  intention but never actually came to fruition. (jason.dobies@redhat.com)
- 882422 - added the distributor_list keyword argument to the call requets
  kwarg_blacklist to prevent it from being logged (jason.connor@gmail.com)
- 885229 - add requires: nss-tools. (jortel@redhat.com)
- 885098 - Use a separate logging config for pulp-manage-db.
  (rbarlow@redhat.com)
- 885134 - Added check to not parse an apache error as if it has the Pulp
  structure and handling in the exception middleware for it
  (jason.dobies@redhat.com)
- 867464 - Renaming modules to units and a fixing a few minor output errors
  (skarmark@redhat.com)
- 882421 - moving unit remove command into the platform from RPM extensions so
  it can be used by other extension families (mhrivnak@redhat.com)
- 877147 - added check for path type when removing orphans
  (jason.connor@gmail.com)
- 882423 - fix upload in repo controller. (jortel@redhat.com)
- 883568 - Reworded portion about recurrences (jason.dobies@redhat.com)
- 883754 - The notes option was changed to have a parser, but some code using
  it was continuing to manually parse it again, which would tank.
  (jason.dobies@redhat.com)
- 866996 - Added ability to hide the details link on association commands when
  it isn't a search. (jason.dobies@redhat.com)
- 877797 - successful call of canceling a task now returns a call report
  through the rest api (jason.connor@gmail.com)
- 867464 - updating general module upload command output (skarmark@redhat.com)
- 882424 - only have 1 task, presumedly the "main" one, in a task group update
  the last_run field (jason.connor@gmail.com)
- 883059 - update server.conf to make server_name optional
  (skarmark@redhat.com)
- 883059 - updating default server config to lookup server hostname
  (skarmark@redhat.com)
- 862187 /var/log/pulp/db.log now includes timestamps. (rbarlow@redhat.com)
- 883025 - Display note to copy qpid certificates to each consumer.
  (jortel@redhat.com)
- 880441 - Fixed call to a method that was renamed (jason.dobies@redhat.com)
- 881120 - utilized new serialize_result call report flag to hide consumer key
  when reporting the task information (jason.connor@gmail.com)
- 882428 - utilizing new call report serialize_result flag to prevent the call
  reports from being serialized and reported over the rest api
  (jason.connor@gmail.com)
- 882401 - added skipped as a recognized state to the cli parser
  (jason.connor@gmail.com)
- 862290 - Added documentation for the new ListRepositoriesCommand methods
  (jason.dobies@redhat.com)
- 881639 - more programmatic. (jortel@redhat.com)
- 881389 - fixed rpm consumer bind to raise an error on non existing repos
  (skarmark@redhat.com)
- 827620 - updated repo, repo_group, consumer and user apis to use execute
  instead of execute_ok (skarmark@redhat.com)
- 878620 - fixed task group resource to return only tasks in the group instead
  of all tasks ever run... :P (jason.connor@gmail.com)
- 866491 - Change the source repo ID validation to be a 400, not 404
  (jason.dobies@redhat.com)
- 866491 - Check for repo existence and raise a 404 if not found instead of
  leaving the task to do it (jason.dobies@redhat.com)
- 881120 - strip the private key from returned consumer object.
  (jortel@redhat.com)
- 862290 - Added support in generic list repos command for listing other
  repositories (jason.dobies@redhat.com)
- 877914 - updating old file links from selinux installation and un-
  installation (skarmark@redhat.com)
- 873786 - updating enable.sh for correct amqp ports (skarmark@redhat.com)
- 878654 - fixed error message when revoking permission from a non-existing
  user and added unit tests (skarmark@redhat.com)
- added database collection reaper system that will wake up periodically and
  remove old documents from configured collections (jason.connor@gmail.com)
- 876662 - Added middleware exception handling for when the client cannot
  resolve the server hostname (jason.dobies@redhat.com)
- 753680 - Taking this opportunity to quiet the logs a bit too
  (jason.dobies@redhat.com)
- 753680 - Increased the logging clarity and location for initialization errors
  (jason.dobies@redhat.com)
- 871858 - Implemented sync and publish status commands
  (jason.dobies@redhat.com)
- 873421 - changed a wait-time message to be more appropriate, and added a bit
  of function parameter documentation. (mhrivnak@redhat.com)
- 877170 - Added ability to ID validator to handle multiple inputs
  (jason.dobies@redhat.com)
- 877435 - Pulled the filters/order to constants and use in search
  (jason.dobies@redhat.com)
- 875606 - Added isodate and python-setuptools deps. Rolled into a quick audit
  of all the requirements and changed quite a few. There were several missing
  and several no longer applicaple. Also removed a stray import of okaara from
  within the bindings package. (mhrivnak@redhat.com)
- 874243 - return 404 when profile does not exist. (jortel@redhat.com)
- 876662 - Added pretty error message when the incorrect server hostname is
  used (jason.dobies@redhat.com)
- 876332 - add missing tags to bind itinerary. (jortel@redhat.com)<|MERGE_RESOLUTION|>--- conflicted
+++ resolved
@@ -28,13 +28,8 @@
 # ---- Pulp Platform -----------------------------------------------------------
 
 Name: pulp
-<<<<<<< HEAD
 Version: 2.5.2
 Release: 0.0.beta%{?dist}
-=======
-Version: 2.4.4
-Release: 0.3.beta%{?dist}
->>>>>>> 258c7940
 Summary: An application for managing software content
 Group: Development/Languages
 License: GPLv2
@@ -609,18 +604,13 @@
 %endif # End selinux if block
 
 %changelog
-<<<<<<< HEAD
+* Mon Dec 22 2014 Randy Barlow <rbarlow@redhat.com> 2.4.4-0.3.beta
+- 1155604 - fixing incorrect formatting of a note (skarmark@redhat.com)
+
 * Fri Dec 19 2014 Randy Barlow <rbarlow@redhat.com> 2.5.2-0.0.beta
 - 1166202 - documenting that EPEL requires RHEL "optional" and "extras" repos
   (mhrivnak@redhat.com)
 - 1155604 - fixing incorrect formatting of a note (skarmark@redhat.com)
-=======
-* Mon Dec 22 2014 Randy Barlow <rbarlow@redhat.com> 2.4.4-0.3.beta
-- 1155604 - fixing incorrect formatting of a note (skarmark@redhat.com)
-
-* Fri Dec 12 2014 Randy Barlow <rbarlow@redhat.com> 2.4.4-0.2.beta
-- Pulp rebuild
->>>>>>> 258c7940
 
 * Tue Dec 16 2014 Barnaby Court <bcourt@redhat.com> 2.5.1-1
 - 1171509 - FastForwardXmlFileContext was sometimes finding the wrong file and
