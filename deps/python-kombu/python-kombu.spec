%if 0%{?fedora} > 12 || 0%{?rhel} > 6
# Pulp does not support Python 3, so we will not build the Python 3 package
%global with_python3 0
%else
%{!?python_sitelib: %global python_sitelib %(%{__python} -c "from distutils.sysconfig import get_python_lib; print (get_python_lib())")}
%endif

%global srcname kombu

Name:           python-%{srcname}
# The Fedora package is using epoch 1, so we need to also do that to make sure ours gets installed
Epoch:          1
<<<<<<< HEAD
Version:        3.0.13
Release:        1.pulp%{?dist}
=======
Version:        3.0.12
Release:        4.pulp%{?dist}
>>>>>>> fc701af7
Summary:        AMQP Messaging Framework for Python

Group:          Development/Languages
# utils/functional.py contains a header that says Python
License:        BSD and Python
URL:            http://pypi.python.org/pypi/%{srcname}
Source0:        http://pypi.python.org/packages/source/k/%{srcname}/%{srcname}-%{version}.tar.gz
BuildArch:      noarch

BuildRequires:  python2-devel
%if 0%{?rhel} == 6
BuildRequires:  python-ordereddict
BuildRequires:  python-importlib
%endif
%if 0%{?with_python3}
BuildRequires:  python3-devel
BuildRequires:  python3-nose
BuildRequires:  python3-setuptools
BuildRequires:  python3-anyjson
# for python3 tests. These require setuptools >= 0.7, so they cannot be run in F18
%if 0%{?fedora} > 18
BuildRequires:  python3-mock
BuildRequires:  python3-nose-cover3
BuildRequires:  python3-coverage
BuildRequires:  python3-nose
BuildRequires:  python3-mock
%endif
%endif # if with_python3

BuildRequires:  python-setuptools
BuildRequires:  python-nose
BuildRequires:  python-anyjson

# required for tests:
BuildRequires: python-unittest2
BuildRequires: python-mock
BuildRequires: python-simplejson
BuildRequires: PyYAML
BuildRequires: python-msgpack
BuildRequires: python-amqp >= 1.4.3

%if 0%{?with_python3}
BuildRequires: python3-amqp >= 1.4.3
%endif

# For documentation
#BuildRequires:  pymongo python-sphinx
#This causes tests error, needs fixing upstream. Incompatible with python > 2.7
#BuildRequires:  python-couchdb
Requires: python-amqp >= 1.4.3
Requires: python-amqp < 2.0
Requires: python-anyjson >= 0.3.3
%if 0%{?rhel} == 6
Requires:  python-ordereddict
%endif
Requires: python-qpid-qmf

%description
AMQP is the Advanced Message Queuing Protocol, an open standard protocol
for message orientation, queuing, routing, reliability and security.

One of the most popular implementations of AMQP is RabbitMQ.

The aim of Kombu is to make messaging in Python as easy as possible by
providing an idiomatic high-level interface for the AMQP protocol, and
also provide proven and tested solutions to common messaging problems.

%if 0%{?with_python3}
%package -n python3-kombu
Epoch:          1
Summary:        AMQP Messaging Framework for Python3
Group:          Development/Languages

Requires:       python3
Requires:       python3-amqp >= 1.4.3

%description -n python3-kombu
AMQP is the Advanced Message Queuing Protocol, an open standard protocol
for message orientation, queuing, routing, reliability and security.

One of the most popular implementations of AMQP is RabbitMQ.

The aim of Kombu is to make messaging in Python as easy as possible by
providing an idiomatic high-level interface for the AMQP protocol, and
also provide proven and tested solutions to common messaging problems.

This subpackage is for python3
%endif # with_python3

%prep
%setup -q -n %{srcname}-%{version}

# Add qpid support
%patch0 -p1

# manage requirements on rpm base
sed -i 's/>=1.0.13,<1.1.0/>=1.3.0/' requirements/default.txt

%if 0%{?with_python3}
cp -a . %{py3dir}
%endif

%build
%{__python} setup.py build

# build python3-kombu
%if 0%{?with_python3}
pushd %{py3dir}
%{__python3} setup.py build
popd
%endif # with_python3

%install
%{__python} setup.py install --skip-build --root %{buildroot}

%if 0%{?with_python3}
pushd %{py3dir}
%{__python3} setup.py install --skip-build --root %{buildroot}
popd
%endif # with_python3

# Documentation in docs folder is not useful without doing a make
# Seems to have a circular dependency.  Not building for now
#cd docs && make html
#cd - && mv docs/.build/html htmldocs
#rm -rf docs
#rm -f htmldocs/.buildinfo

# sadly, tests don't succeed, yet
%check
%{__python} setup.py test
# tests with py3 are failing currently
%if 0%{?with_python3} && 0%{?fedora} > 18
pushd %{py3dir}
%{__python3} setup.py test
popd
%endif # with_python3

%files
%doc AUTHORS Changelog FAQ LICENSE READ* THANKS TODO examples/
%{python_sitelib}/%{srcname}/
%{python_sitelib}/%{srcname}*.egg-info

%if 0%{?with_python3}
%files -n python3-kombu
%doc AUTHORS Changelog FAQ LICENSE READ* THANKS TODO examples/
%{python3_sitelib}/*
%endif # with_python3

%changelog
* Tue Mar 11 2014 Barnaby Court <bcourt@redhat.com> 3.0.12-4
- add python-importlib to build requirements for rhel6 (bcourt@redhat.com)
- Update for rhel6 mock builder support (bcourt@redhat.com)
- Update for rhel6 mock builder support (bcourt@redhat.com)
- Update for rhel6 mock builder support (bcourt@redhat.com)
- Update to include requirement of python-ordereddict on rhel6 which has python
  2.6 installed (bcourt@redhat.com)

* Tue Mar 11 2014 Barnaby Court <bcourt@redhat.com> 3.0.12-3
- Update for to add epoch (bcourt@redhat.com)
- Bump release and add epoch to sub package (bcourt@redhat.com)
- changing name based on review (mhrivnak@redhat.com)
- updating info about dependencies we build (mhrivnak@redhat.com)
- Remove duplicate entries from python-kombu.spec's changelog.
  (rbarlow@redhat.com)
- Automatic commit of package [python-kombu] minor release [3.0.12-1].
  (rbarlow@redhat.com)
- Raise the python-kombu epoch to 1 to match the Fedora package's epoch.
  (rbarlow@redhat.com)

* Tue Mar 11 2014 Barnaby Court <bcourt@redhat.com>
- Bump release and add epoch to sub package (bcourt@redhat.com)
- changing name based on review (mhrivnak@redhat.com)
- updating info about dependencies we build (mhrivnak@redhat.com)
- Remove duplicate entries from python-kombu.spec's changelog.
  (rbarlow@redhat.com)
- Automatic commit of package [python-kombu] minor release [3.0.12-1].
  (rbarlow@redhat.com)
- Raise the python-kombu epoch to 1 to match the Fedora package's epoch.
  (rbarlow@redhat.com)

* Thu Mar 06 2014 Randy Barlow <rbarlow@redhat.com> 3.0.12-2
- Patch python-kombu for qpid support. (rbarlow@redhat.com)
- removing Travis section from diff (bmbouter@gmail.com)
- Adding patch that adds Qpid support to Kombu (bmbouter@gmail.com)
- Remove duplicate entries from python-kombu.spec's changelog.
  (rbarlow@redhat.com)

* Mon Feb 24 2014 Randy Barlow <rbarlow@redhat.com> 3.0.12-1
- Raise the python-kombu epoch to 1 to match the Fedora package's epoch.
  (rbarlow@redhat.com)
- Automatic commit of package [python-kombu] minor release [3.0.12-1].
  (rbarlow@redhat.com)
- Raise Kombu to version 3.0.12. (rbarlow@redhat.com)
- Merge pull request #787 from pulp/mhrivnak-deps (mhrivnak@hrivnak.org)
- Deleting dependencies we no longer need and adding README files to explain
  why we are keeping the others. (mhrivnak@redhat.com)
- Don't build Python 3 versions of Celery and deps. (rbarlow@redhat.com)
- Merge branch 'distributed-tasks' into rbarlow-package_distributed_tasks
  (rbarlow@redhat.com)

* Mon Jan 27 2014 Randy Barlow <rbarlow@redhat.com> 3.0.8-1
- new package built with tito

* Tue Jan 07 2014 Randy Barlow <rbarlow@redhat.com> - 3.0.8-1
- update to 3.0.8.

* Fri Nov 22 2013 Matthias Runge <mrunge@redhat.com> - 3.0.6-1
- update to 3.0.6 and enable tests for py3 as well 

* Sun Nov 17 2013 Fabian Affolter <mail@fabian-affolter.ch> - 3.0.5-1
- Updated to latest upstream version 3.0.5 (rhbz#1024916)

* Sat Nov 16 2013 Fabian Affolter <mail@fabian-affolter.ch> - 3.0.4-1
- Updated to latest upstream version 3.0.4 (rhbz#1024916)

* Fri Nov 15 2013 Fabian Affolter <mail@fabian-affolter.ch> - 3.0.3-1
- Updated to latest upstream version 3.0.3 (rhbz#1024916)

* Sun Nov 03 2013 Fabian Affolter <mail@fabian-affolter.ch> - 3.0.2-1
- Updated to latest upstream version 3.0.2 (rhbz#1024916)

* Mon Oct 28 2013 Fabian Affolter <mail@fabian-affolter.ch> - 3.0.1-1
- Updated to latest upstream version 3.0.1 (rhbz#1019148)

* Mon Oct 14 2013 Matthias Runge <mrunge@redhat.com> - 2.5.15-2
- enable tests for python2

* Mon Oct 14 2013 Matthias Runge <mrunge@redhat.com> - 2.5.15-1
- updated to 2.5.15 (rhbz#1016271)

* Sun Aug 25 2013 Fabian Affolter <mail@fabian-affolter.ch> - 2.5.14-1
- Updated to latest upstream version 2.5.14 (rhbz#1000696)

* Wed Aug 21 2013 Matthias Runge <mrunge@redhat.com> - 2.5.13-1
- updated to latest upstream version 2.5.13 (rhbz#998104)

* Sun Aug 04 2013 Fedora Release Engineering <rel-eng@lists.fedoraproject.org> - 2.5.12-2
- Rebuilt for https://fedoraproject.org/wiki/Fedora_20_Mass_Rebuild

* Sat Jun 29 2013 Fabian Affolter <mail@fabian-affolter.ch> - 2.5.12-1
- Updated to latest upstream version 2.5.12

* Mon Jun 24 2013 Rahul Sundaram <sundaram@fedoraproject.org> - 2.5.10-2
- add requires on python-amqp/python3-amqp. resolves rhbz#974684
- fix rpmlint warnings about macro in comments

* Sun Apr 21 2013 Fabian Affolter <mail@fabian-affolter.ch> - 2.5.10-1
- Updated to latest upstream version 2.5.10

* Sat Mar 23 2013 Fabian Affolter <mail@fabian-affolter.ch> - 2.5.8-1
- Updated to latest upstream version 2.5.8

* Sat Mar 09 2013 Fabian Affolter <mail@fabian-affolter.ch> - 2.5.7-1
- Updated to latest upstream version 2.5.7

* Mon Feb 11 2013 Fabian Affolter <mail@fabian-affolter.ch> - 2.5.6-1
- Updated to latest upstream version 2.5.6

* Sat Feb 09 2013 Fabian Affolter <mail@fabian-affolter.ch> - 2.5.5-1
- Updated to latest upstream version 2.5.5

* Thu Dec 13 2012 Matthias Runge <mrunge@redhat.com> - 2.5.4-1
- Update to upstream version 2.5.4 (rhbz#886001)

* Tue Dec 04 2012 Matthias Runge <mrunge@redhat.com> - 2.5.3-1
- Update to latest upstream version 2.5.3

* Mon Nov 26 2012 Matthias Runge <mrunge@redhat.com> - 2.4.10-1
- Update to latest upstream version 2.4.10

* Tue Nov 06 2012 Matthias Runge <mrunge@redhat.com> - 2.4.8-1
- update to new upstream version 2.4.8

* Thu Sep 20 2012 Matthias Runge <mrunge@redhat.com> - 2.4.7-1
- Update to new upstream version 2.4.7

* Sun Aug 26 2012 Matthias Runge <mrunge@matthias-runge.de> - 2.4.3-1
- Update to new upstream version 2.4.3

* Thu Aug 23 2012 Matthias Runge <mrunge@matthias-runge.de> - 2.4.0-1
- update to new upstream version 2.4.0

* Fri Aug 03 2012 Matthias Runge <mrunge@matthias-runge.de> - 2.3.2-1
- update to version 2.3.2
- enable tests
- require python2 and/or python3

* Sat Jul 21 2012 Fedora Release Engineering <rel-eng@lists.fedoraproject.org> - 1.1.3-3
- Rebuilt for https://fedoraproject.org/wiki/Fedora_18_Mass_Rebuild

* Sat Jan 14 2012 Fedora Release Engineering <rel-eng@lists.fedoraproject.org> - 1.1.3-2
- Rebuilt for https://fedoraproject.org/wiki/Fedora_17_Mass_Rebuild

* Fri Jul 15 2011 Rahul Sundaram <sundaram@fedoraproject.org> - 1.1.3-1
- initial spec.  
- derived from the one written by Fabian Affolter
- spec patch from Lakshmi Narasimhan
<|MERGE_RESOLUTION|>--- conflicted
+++ resolved
@@ -10,13 +10,8 @@
 Name:           python-%{srcname}
 # The Fedora package is using epoch 1, so we need to also do that to make sure ours gets installed
 Epoch:          1
-<<<<<<< HEAD
 Version:        3.0.13
 Release:        1.pulp%{?dist}
-=======
-Version:        3.0.12
-Release:        4.pulp%{?dist}
->>>>>>> fc701af7
 Summary:        AMQP Messaging Framework for Python
 
 Group:          Development/Languages
